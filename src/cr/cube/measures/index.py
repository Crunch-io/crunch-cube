'''Contains implementation of the Index service class.'''

from __future__ import division

import numpy as np


class Index(object):
    '''Implementation of the Index service class for Crunch Cubes.'''
    def __init__(self, cube, weighted, prune):
        self._cube = cube
        self._weighted = weighted
        self._prune = prune

    @property
    def cube(self):
        '''Get stored cube object.'''
        return self._cube

    @property
    def weighted(self):
        '''Get weighted property.'''
        return self._weighted

    @property
    def prune(self):
        '''Get prune property.'''
        return self._prune

    @property
    def data(self):
        '''Return table index by margin.'''
        if self.cube.has_mr:
            return self._mr_index()

        margin = (
            self.cube.margin(axis=0, weighted=self.weighted, prune=self.prune) /
            self.cube.margin(weighted=self.weighted, prune=self.prune)
        )
        proportions = self.cube.proportions(axis=1, weighted=self.weighted, prune=self.prune)

<<<<<<< HEAD
        res = props / margin
        if isinstance(res, np.ma.core.MaskedArray):
            res.mask = props.mask
        return res
        # return props / margin
=======
        return proportions / margin
>>>>>>> 28c11946

    def _mr_index(self):
        # mr by mr
        if len(self.cube.dimensions) == 2 and self.cube.mr_dim_ind == (0, 1):
            col_proportions = self.cube.proportions(axis=0,
                                                    weighted=self.weighted,
                                                    prune=self.prune)
            row_proportions = self.cube.proportions(axis=1,
                                                    weighted=self.weighted,
                                                    prune=self.prune)
            return col_proportions / row_proportions

        # mr by cat and cat by mr
        if self.cube.mr_dim_ind == 0 or self.cube.mr_dim_ind == 1:
            axis = self.cube.mr_dim_ind
            margin = (
                self.cube.margin(axis=1 - axis, weighted=self.weighted, prune=self.prune) /
                self.cube.margin(weighted=self.weighted, prune=self.prune)
            )
            proportions = self.cube.proportions(axis=axis, weighted=self.weighted, prune=self.prune)
            if self.cube.mr_dim_ind == 0:
                margin = margin[:, np.newaxis]  # pivot
            return proportions / margin

        raise ValueError('Unexpected dimension types for cube with MR.')<|MERGE_RESOLUTION|>--- conflicted
+++ resolved
@@ -39,15 +39,15 @@
         )
         proportions = self.cube.proportions(axis=1, weighted=self.weighted, prune=self.prune)
 
-<<<<<<< HEAD
-        res = props / margin
-        if isinstance(res, np.ma.core.MaskedArray):
-            res.mask = props.mask
-        return res
-        # return props / margin
-=======
+# <<<<<<< HEAD
+#         res = props / margin
+#         if isinstance(res, np.ma.core.MaskedArray):
+#             res.mask = props.mask
+#         return res
+#         # return props / margin
+# =======
         return proportions / margin
->>>>>>> 28c11946
+# >>>>>>> master
 
     def _mr_index(self):
         # mr by mr
