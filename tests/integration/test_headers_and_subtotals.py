from unittest import TestCase

import numpy as np

from .fixtures import ADMIT_X_GENDER_WEIGHTED
from .fixtures import ECON_BLAME_WITH_HS
from .fixtures import ECON_BLAME_WITH_HS_MISSING
from .fixtures import ECON_BLAME_X_IDEOLOGY_ROW_HS
from .fixtures import ECON_BLAME_X_IDEOLOGY_COL_HS
from .fixtures import ECON_BLAME_X_IDEOLOGY_ROW_AND_COL_HS
from .fixtures import SIMPLE_CA_HS
from .fixtures import ECON_US_PROBLEM_X_BIGGER_PROBLEM
from .fixtures import FRUIT_HS_TOP_BOTTOM
from .fixtures import FRUIT_X_PETS_HS_TOP_BOTTOM
from .fixtures import CAT_X_DATE_HS_PRUNE
from .fixtures import CAT_X_NUM_HS_PRUNE
from .fixtures import PETS_X_FRUIT_HS
from .fixtures import MISSING_CAT_HS
from .fixtures import CA_X_CAT_HS
from .fixtures import CAT_X_MR_WEIGHTED_HS
from .fixtures import MR_X_CA_HS

from cr.cube.crunch_cube import CrunchCube


class TestHeadersAndSubtotals(TestCase):
    def test_headings_econ_blame_one_subtotal(self):
        cube = CrunchCube(ECON_BLAME_WITH_HS, include_hs=True)
        expected = [
            'President Obama',
            'Republicans in Congress',
            'Test New Heading (Obama and Republicans)',
            'Both',
            'Neither',
            'Not sure',
        ]
        actual = cube.labels()[0]
        self.assertEqual(actual, expected)

    def test_headings_econ_blame_one_subtotal_do_not_fetch(self):
        cube = CrunchCube(ECON_BLAME_WITH_HS)
        expected = [
            'President Obama',
            'Republicans in Congress',
            'Both',
            'Neither',
            'Not sure',
        ]
        actual = cube.labels()[0]
        self.assertEqual(actual, expected)

    def test_headings_econ_blame_two_subtotal_without_missing(self):
        cube = CrunchCube(ECON_BLAME_WITH_HS_MISSING, include_hs=True)
        expected = [
            'President Obama',
            'Republicans in Congress',
            'Test New Heading (Obama and Republicans)',
            'Both',
            'Neither',
            'Not sure',
            'Test Heading with Skipped',
        ]
        actual = cube.labels()[0]
        self.assertEqual(actual, expected)

    def test_headings_two_subtotal_without_missing_do_not_fetch(self):
        cube = CrunchCube(ECON_BLAME_WITH_HS_MISSING)
        expected = [
            'President Obama',
            'Republicans in Congress',
            'Both',
            'Neither',
            'Not sure',
        ]
        actual = cube.labels()[0]
        self.assertEqual(actual, expected)

    def test_headings_econ_blame_two_subtotal_with_missing(self):
        cube = CrunchCube(ECON_BLAME_WITH_HS_MISSING, include_hs=True)
        expected = [
            'President Obama',
            'Republicans in Congress',
            'Test New Heading (Obama and Republicans)',
            'Both',
            'Neither',
            'Not sure',
            'Skipped',
            'Not Asked',
            'No Data',
            'Test Heading with Skipped',
        ]
        actual = cube.labels(include_missing=True)[0]
        self.assertEqual(actual, expected)

    def test_subtotals_as_array_one_transform(self):
        cube = CrunchCube(ECON_BLAME_WITH_HS, include_hs=True)
        expected = np.array([285, 396, 681, 242, 6, 68])
        actual = cube.as_array()
        np.testing.assert_array_equal(actual, expected)

    def test_subtotals_as_array_one_transform_do_not_fetch(self):
        cube = CrunchCube(ECON_BLAME_WITH_HS)
        expected = np.array([285, 396, 242, 6, 68])
        actual = cube.as_array()
        np.testing.assert_array_equal(actual, expected)

    def test_subtotals_as_array_two_transforms_missing_excluded(self):
        cube = CrunchCube(ECON_BLAME_WITH_HS_MISSING, include_hs=True)
        expected = np.array([285, 396, 681, 242, 6, 68, 77])
        actual = cube.as_array()
        np.testing.assert_array_equal(actual, expected)

    def test_subtotals_as_array_two_transforms_missing_included(self):
        cube = CrunchCube(ECON_BLAME_WITH_HS_MISSING, include_hs=True)
        expected = np.array([285, 396, 681, 242, 6, 68, 3, 0, 0, 77])
        actual = cube.as_array(include_missing=True)
        np.testing.assert_array_equal(actual, expected)

    def test_subtotals_proportions_one_transform(self):
        cube = CrunchCube(ECON_BLAME_WITH_HS, include_hs=True)
        expected = np.array([
            .2858576, .3971916, .6830491, .2427282, .0060181, .0682046,
        ])
        actual = cube.proportions()
        np.testing.assert_almost_equal(actual, expected)

    def test_subtotals_proportions_one_transform_do_not_fetch(self):
        cube = CrunchCube(ECON_BLAME_WITH_HS)
        expected = np.array([
            .2858576, .3971916, .2427282, .0060181, .0682046,
        ])
        actual = cube.proportions()
        np.testing.assert_almost_equal(actual, expected)

    def test_subtotals_proportions_two_transforms_missing_excluded(self):
        cube = CrunchCube(ECON_BLAME_WITH_HS_MISSING, include_hs=True)
        expected = np.array([
            .2858576,
            .3971916,
            .6830491,
            .2427282,
            .0060181,
            .0682046,
            .0772317,
        ])
        actual = cube.proportions()
        np.testing.assert_almost_equal(actual, expected)

    def test_subtotals_proportions_two_transforms_missing_included(self):
        cube = CrunchCube(ECON_BLAME_WITH_HS_MISSING, include_hs=True)
        expected = np.array([
            .28585757,
            .39719157,
            .68304915,
            .24272818,
            .00601805,
            .06820461,
            .00300903,
            0,
            0,
            .0772317,
        ])
        actual = cube.proportions(include_missing=True)
        np.testing.assert_almost_equal(actual, expected)

    def test_labels_on_2d_cube_with_hs_on_1st_dim(self):
        cube = CrunchCube(ECON_BLAME_X_IDEOLOGY_ROW_HS, include_hs=True)
        expected = [[
            'President Obama',
            'Republicans in Congress',
            'Test New Heading (Obama and Republicans)',
            'Both',
            'Neither',
            'Not sure',
        ], [
            'Very liberal',
            'Liberal',
            'Moderate',
            'Conservative',
            'Very Conservative',
            'Not sure',
        ]]
        actual = cube.labels()
        self.assertEqual(actual, expected)

    def test_labels_on_2d_cube_with_hs_on_both_dim(self):
        cube = CrunchCube(ECON_BLAME_X_IDEOLOGY_ROW_AND_COL_HS, include_hs=True)
        expected = [[
            'President Obama',
            'Republicans in Congress',
            'Test New Heading (Obama and Republicans)',
            'Both',
            'Neither',
            'Not sure',
        ], [
            'Very liberal',
            'Liberal',
            'Moderate',
            'Test 2nd dim Heading',
            'Conservative',
            'Very Conservative',
            'Not sure',
        ]]
        actual = cube.labels()
        self.assertEqual(actual, expected)

    def test_labels_on_2d_cube_with_hs_on_both_dim_do_not_fetch(self):
        cube = CrunchCube(ECON_BLAME_X_IDEOLOGY_ROW_AND_COL_HS)
        expected = [[
            'President Obama',
            'Republicans in Congress',
            'Both',
            'Neither',
            'Not sure',
        ], [
            'Very liberal',
            'Liberal',
            'Moderate',
            'Conservative',
            'Very Conservative',
            'Not sure',
        ]]
        actual = cube.labels()
        self.assertEqual(actual, expected)

    def test_subtotals_as_array_2d_cube_with_hs_on_row(self):
        cube = CrunchCube(ECON_BLAME_X_IDEOLOGY_ROW_HS, include_hs=True)
        expected = np.array([
            [3,  14,  80,  114, 67, 7],  # noqa
            [59, 132, 162, 29,  12, 2],  # noqa
            [62, 146, 242, 143, 79, 9],  # noqa
            [6,  29,  109, 67,  26, 5],  # noqa
            [1,  1,   1,   1,   0,  2],  # noqa
            [3,  6,   23,  7,   5,  24],  # noqa
        ])
        actual = cube.as_array()
        np.testing.assert_array_equal(actual, expected)

    def test_subtotals_as_array_2d_cube_with_hs_on_col(self):
        cube = CrunchCube(ECON_BLAME_X_IDEOLOGY_COL_HS, include_hs=True)
        expected = np.array([
            [3,  14,  80,  94,  114, 67, 7],  # noqa
            [59, 132, 162, 294, 29,  12, 2],  # noqa
            [6,  29,  109, 138, 67,  26, 5],  # noqa
            [1,  1,   1,   2,   1,   0,  2],  # noqa
            [3,  6,   23,  29,  7,   5,  24],  # noqa
        ])
        actual = cube.as_array()
        np.testing.assert_array_equal(actual, expected)

    def test_subtotals_as_array_2d_cube_with_hs_on_both_dim(self):
        cube = CrunchCube(ECON_BLAME_X_IDEOLOGY_ROW_AND_COL_HS, include_hs=True)
        expected = np.array([
            [3,  14,  80,  94,  114, 67, 7],  # noqa
            [59, 132, 162, 294, 29,  12, 2],  # noqa
            [62, 146, 242, 388, 143, 79, 9],  # noqa
            [6,  29,  109, 138, 67,  26, 5],  # noqa
            [1,  1,   1,   2,   1,   0,  2],  # noqa
            [3,  6,   23,  29,  7,   5,  24],  # noqa
        ])
        actual = cube.as_array()
        np.testing.assert_array_equal(actual, expected)

    def test_subtotals_as_array_2d_cube_with_hs_on_both_dim_do_not_fetch(self):
        cube = CrunchCube(ECON_BLAME_X_IDEOLOGY_ROW_AND_COL_HS)
        expected = np.array([
            [3,  14,  80,  114, 67, 7],  # noqa
            [59, 132, 162, 29,  12, 2],  # noqa
            [6,  29,  109, 67,  26, 5],  # noqa
            [1,  1,   1,   1,   0,  2],  # noqa
            [3,  6,   23,  7,   5,  24],  # noqa
        ])
        actual = cube.as_array()
        np.testing.assert_array_equal(actual, expected)

    def test_subtotals_margin_2d_cube_with_hs_on_row_by_col(self):
        cube = CrunchCube(ECON_BLAME_X_IDEOLOGY_ROW_HS)
        expected = np.array([72, 182, 375, 218, 110, 40])
        actual = cube.margin(axis=0)
        np.testing.assert_almost_equal(actual, expected)

    def test_subtotals_margin_2d_cube_with_hs_on_row_by_row(self):
        cube = CrunchCube(ECON_BLAME_X_IDEOLOGY_ROW_HS, include_hs=True)
        expected = np.array([285, 396, 681, 242, 6, 68])
        actual = cube.margin(axis=1)
        np.testing.assert_almost_equal(actual, expected)

    def test_subtotals_margin_2d_cube_with_hs_on_two_dim_by_col(self):
        cube = CrunchCube(ECON_BLAME_X_IDEOLOGY_ROW_AND_COL_HS, include_hs=True)
        expected = np.array([72, 182, 375, 557, 218, 110, 40])
        actual = cube.margin(axis=0)
        np.testing.assert_almost_equal(actual, expected)

    def test_subtotals_margin_2d_cube_with_hs_on_two_dim_by_row(self):
        cube = CrunchCube(ECON_BLAME_X_IDEOLOGY_ROW_AND_COL_HS, include_hs=True)
        expected = np.array([285, 396, 681, 242, 6, 68])
        actual = cube.margin(axis=1)
        np.testing.assert_almost_equal(actual, expected)

    def test_subtotals_proportions_2d_cube_with_hs_on_row_by_cell(self):
        cube = CrunchCube(ECON_BLAME_X_IDEOLOGY_ROW_HS, include_hs=True)
        expected = np.array([
            [.00300903, .01404213, .08024072, .11434303, .0672016,  .00702106],
            [.05917753, .13239719, .16248746, .02908726, .01203611, .00200602],
            [.06218656, .14643932, .24272818, .14343029, .07923771, .00902708],
            [.00601805, .02908726, .10932798, .0672016,  .02607823, .00501505],
            [.00100301, .00100301, .00100301, .00100301, 0,         .00200602],
            [.00300903, .00601805, .02306921, .00702106, .00501505, .02407222]
        ])
        actual = cube.proportions()
        np.testing.assert_almost_equal(actual, expected)

    def test_subtotals_proportions_2d_cube_with_hs_on_row_by_col(self):
        cube = CrunchCube(ECON_BLAME_X_IDEOLOGY_ROW_HS, include_hs=True)
        expected = np.array([
            [.04166667, .07692308, .21333333, .52293578, .60909091, .175],
            [.81944444, .72527473, .432,      .13302752, .10909091, .05],
            [.86111111, .8021978,  .64533333, .6559633,  .71818182, .225],
            [.08333333, .15934066, .29066667, .30733945, .23636364, .125],
            [.01388889, .00549451, .00266667, .00458716, 0,         .05],
            [.04166667, .03296703, .06133333, .03211009, .04545455, .6],
        ])
        actual = cube.proportions(axis=0)
        np.testing.assert_almost_equal(actual, expected)

    def test_subtotals_proportions_2d_cube_with_hs_on_row_by_row(self):
        cube = CrunchCube(ECON_BLAME_X_IDEOLOGY_ROW_HS, include_hs=True)
        expected = np.array([
            [.01052632, .04912281, .28070175, .4,        .23508772, .0245614],
            [.1489899,  .33333333, .40909091, .07323232, .03030303, .00505051],
            [.09104258, .2143906,  .35535977, .20998532, .11600587, .01321586],
            [.02479339, .11983471, .45041322, .2768595,  .10743802, .02066116],
            [.16666667, .16666667, .16666667, .16666667, 0,         .33333333],
            [.04411765, .08823529, .33823529, .10294118, .07352941, .35294118],
        ])
        actual = cube.proportions(axis=1)
        np.testing.assert_almost_equal(actual, expected)

    def test_subtotals_proportions_2d_cube_with_hs_on_two_dim_by_cell(self):
        cube = CrunchCube(ECON_BLAME_X_IDEOLOGY_ROW_AND_COL_HS, include_hs=True)
        expected = np.array([
            [
                .00300903,
                .01404213,
                .08024072,
                .09428285,
                .11434303,
                .0672016,
                .00702106
            ],
            [
                .05917753,
                .13239719,
                .16248746,
                .29488465,
                .02908726,
                .01203611,
                .00200602
            ],
            [
                .06218656,
                .14643932,
                .24272818,
                .3891675,
                .14343029,
                .07923771,
                .00902708
            ],
            [
                .00601805,
                .02908726,
                .10932798,
                .13841525,
                .0672016,
                .02607823,
                .00501505
            ],
            [
                .00100301,
                .00100301,
                .00100301,
                .00200602,
                .00100301,
                0,
                .00200602
            ],
            [
                .00300903,
                .00601805,
                .02306921,
                .02908726,
                .00702106,
                .00501505,
                .02407222
            ],
        ])
        actual = cube.proportions()
        np.testing.assert_almost_equal(actual, expected)

    def test_ca_labels_with_hs(self):
        cube = CrunchCube(SIMPLE_CA_HS, include_hs=True)
        expected = [
            ['ca_subvar_1', 'ca_subvar_2', 'ca_subvar_3'],
            ['a', 'b', 'Test A and B combined', 'c', 'd']
        ]
        actual = cube.labels()
        self.assertEqual(actual, expected)

    def test_ca_as_array_with_hs(self):
        cube = CrunchCube(SIMPLE_CA_HS, include_hs=True)
        expected = np.array([
            [3, 3, 6,  0, 0],
            [1, 3, 4,  2, 0],
            [0, 2, 2,  1, 3]
        ])
        actual = cube.as_array()
        np.testing.assert_array_equal(actual, expected)

    def test_ca_proportions_with_hs(self):
        cube = CrunchCube(SIMPLE_CA_HS, include_hs=True)
        expected = np.array([
            [.5,        .5,         1,        0,         0],
            [.16666667, .5,         .66666667, .33333333, 0],
            [0,         .33333333, .33333333, .16666667, .5]
        ])
        actual = cube.proportions(axis=1)
        np.testing.assert_almost_equal(actual, expected)

    def test_ca_margin_with_hs(self):
        cube = CrunchCube(SIMPLE_CA_HS, include_hs=True)
        expected = np.array([6, 6, 6])
        actual = cube.margin(axis=1)
        np.testing.assert_almost_equal(actual, expected)

    def test_count_unweighted(self):
        cube = CrunchCube(ADMIT_X_GENDER_WEIGHTED)
        expected = 4526
        actual = cube.count(weighted=False)
        self.assertEqual(actual, expected)

    def test_count_weighted(self):
        cube = CrunchCube(ADMIT_X_GENDER_WEIGHTED)
        expected = 4451.955438803242
        actual = cube.count(weighted=True)
        self.assertEqual(actual, expected)

    def test_hs_with_anchor_on_zero_position_labels(self):
        cube = CrunchCube(ECON_US_PROBLEM_X_BIGGER_PROBLEM, include_hs=True)
        expected = [
            [
                'Serious net',
                'Very serious',
                'Somewhat serious',
                'Not very serious',
                'Not at all serious',
                'Not sure',
            ],
            [
                'Sexual assaults that go unreported or unpunished',
                'False accusations of sexual assault',
            ],
        ]
        actual = cube.labels()
        self.assertEqual(actual, expected)

    def test_hs_with_anchor_on_zero_position_as_props_by_col(self):
        cube = CrunchCube(ECON_US_PROBLEM_X_BIGGER_PROBLEM, include_hs=True)
        expected = np.array([
            [0.93244626, 0.66023166],
            [0.63664278, 0.23166023],
            [0.29580348, 0.42857143],
            [0.04401228, 0.21428571],
            [0.00307062, 0.06177606],
            [0.02047083, 0.06370656],
        ])
        actual = cube.proportions(axis=0)
        np.testing.assert_almost_equal(actual, expected)

    def test_hs_with_anchor_on_zero_position_as_props_by_row(self):
        cube = CrunchCube(ECON_US_PROBLEM_X_BIGGER_PROBLEM, include_hs=True)
        expected = np.array([
            [0.72705507, 0.27294493],
            [0.83827493, 0.16172507],
            [0.56555773, 0.43444227],
            [0.27922078, 0.72077922],
            [0.08571429, 0.91428571],
            [0.37735849, 0.62264151],
        ])
        actual = cube.proportions(axis=1)
        np.testing.assert_almost_equal(actual, expected)

    def test_hs_with_anchor_on_zero_position_as_props_by_cell(self):
        cube = CrunchCube(ECON_US_PROBLEM_X_BIGGER_PROBLEM, include_hs=True)
        expected = np.array([
            [0.60936455, 0.22876254],
            [0.41605351, 0.08026756],
            [0.19331104, 0.14849498],
            [0.02876254, 0.07424749],
            [0.00200669, 0.02140468],
            [0.01337793, 0.02207358],
        ])
        actual = cube.proportions()
        np.testing.assert_almost_equal(actual, expected)

    def test_subtotals_pvals_2d_cube_with_hs_on_row(self):
        '''Ensure that pvals shape is the same as table shape with H%S'''
        cube = CrunchCube(ECON_BLAME_X_IDEOLOGY_ROW_HS)
        expected = np.array([
            [1.92562832e-06, 5.20117283e-12, 8.30737469e-05, 0.00000000e+00, 1.77635684e-15, 1.13223165e-01],  # noqa
            [2.90878432e-14, 0.00000000e+00, 8.11477145e-02, 0.00000000e+00, 5.87376814e-11, 4.64141147e-06],  # noqa
            [1.05605732e-03, 3.70613426e-03, 6.11851617e-03, 1.18269053e-02, 8.68890220e-01, 7.62914197e-02],  # noqa
            [3.69990005e-01, 9.19546240e-01, 2.88068221e-01, 7.57299844e-01, 3.86924216e-01, 2.41648361e-04],  # noqa
            [3.53745446e-01, 3.70094812e-02, 5.03974440e-01, 1.67769523e-02, 3.15641644e-01, 0.00000000e+00],  # noqa
        ])
        actual = cube.pvals
        np.testing.assert_almost_equal(actual, expected)

    def test_fruit_hs_top_bottom_labels(self):
        cube = CrunchCube(FRUIT_HS_TOP_BOTTOM, include_hs=True)
        expected = [['TOP', 'rambutan', 'MIDDLE', 'satsuma', 'BOTTOM']]
        actual = cube.labels()
        assert actual == expected

    def test_fruit_hs_top_bottom_inserted_indices(self):
        cube = CrunchCube(FRUIT_HS_TOP_BOTTOM)
        expected = [[0, 2, 4]]
        actual = cube.inserted_hs_indices(prune=True)
        assert actual == expected

    def test_fruit_hs_top_bottom_counts(self):
        cube = CrunchCube(FRUIT_HS_TOP_BOTTOM, include_hs=True)
        expected = np.array([100, 33, 100, 67, 100])
        actual = cube.as_array()
        np.testing.assert_array_equal(actual, expected)

    def test_fruit_x_pets_hs_top_bottom_middle_props(self):
        cube = CrunchCube(FRUIT_X_PETS_HS_TOP_BOTTOM, include_hs=True)
        expected = np.array([
            [1., 1., 1.],
            [0.3, 0.35294118, 0.31578947],
            [1., 1., 1.],
            [0.7, 0.64705882, 0.68421053],
            [1., 1., 1.],
        ])
        actual = cube.proportions(axis=0)
        np.testing.assert_almost_equal(actual, expected)

    def test_fruit_x_pets_hs_top_bottom_middle_counts(self):
        cube = CrunchCube(FRUIT_X_PETS_HS_TOP_BOTTOM, include_hs=True)
        expected = np.array([
            [40, 34, 38],
            [12, 12, 12],
            [40, 34, 38],
            [28, 22, 26],
            [40, 34, 38],
        ])
        actual = cube.as_array()
        np.testing.assert_array_equal(actual, expected)

    def test_hs_indices_pruned_cat_x_date(self):
        cube = CrunchCube(CAT_X_DATE_HS_PRUNE)
        expected = [0, 3, 6]
        actual = cube.inserted_hs_indices(prune=True)[0]
        assert actual == expected

    def test_hs_indices_pruned_cat_x_num(self):
        cube = CrunchCube(CAT_X_NUM_HS_PRUNE, include_hs=True)
        expected = [0, 1, 3]
        actual = cube.inserted_hs_indices(prune=True)[0]
        assert actual == expected

    def test_cat_x_num_counts_pruned_with_hs(self):
        cube = CrunchCube(CAT_X_NUM_HS_PRUNE, include_hs=True)
        expected = np.array([
            [0],
            [1],
            [1],
            [0],
        ])
        # Extract only non-masked (pruned) values
        table = cube.as_array(prune=True)
        actual = table[:, ~table.mask.all(axis=0)][~table.mask.all(axis=1), :]
        np.testing.assert_array_equal(actual, expected)

    def test_cat_x_num_counts_pruned_without_hs(self):
        cube = CrunchCube(CAT_X_NUM_HS_PRUNE)
        expected = np.array([[1]])
        table = cube.as_array(prune=True)
        # Extract only non-masked (pruned) values
        actual = table[:, ~table.mask.all(axis=0)][~table.mask.all(axis=1), :]
        np.testing.assert_array_equal(actual, expected)

    def test_mr_x_cat_hs_counts(self):
        cube = CrunchCube(PETS_X_FRUIT_HS, include_hs=True)
        expected = np.array([[12, 28, 40],
                             [12, 22, 34],
                             [12, 26, 38]])
        actual = cube.as_array()
        np.testing.assert_array_equal(actual, expected)

    def test_mr_x_cat_hs_props_by_cell(self):
        cube = CrunchCube(PETS_X_FRUIT_HS, include_hs=True)
        # TODO: Change expectation once the MR cell props are fixed.
        expected = (3, 3)
        actual = cube.proportions(axis=None).shape
        np.testing.assert_array_equal(actual, expected)

    def test_mr_x_cat_hs_props_by_row(self):
        cube = CrunchCube(PETS_X_FRUIT_HS, include_hs=True)
        # TODO: Change expectation once the MR cell props are fixed.
        expected = (3, 3)
        actual = cube.proportions(axis=0).shape
        np.testing.assert_array_equal(actual, expected)

    def test_mr_x_cat_hs_props_by_col(self):
        cube = CrunchCube(PETS_X_FRUIT_HS, include_hs=True)
        # TODO: Change expectation once the MR cell props are fixed.
        expected = (3, 3)
        actual = cube.proportions(axis=1).shape
        np.testing.assert_array_equal(actual, expected)

    def test_missing_cat_hs_labels(self):
        cube = CrunchCube(MISSING_CAT_HS, include_hs=True)

        # Don't expect the missing category "Non voters"
        expected = [[
            'Whites',
            'White college women voters',
            'White non-college women voters',
            'White college men voters',
            'White non-college men voters',
            'Black voters',
            'Latino and other voters',
        ]]
        actual = cube.labels()
        assert actual == expected

    def test_ca_x_cat_counts_with_hs(self):
        # Assert counts without H&S
        cube = CrunchCube(CA_X_CAT_HS)
        expected = np.array([
            [[1, 1, 0, 0, 0],
             [0, 0, 1, 1, 1],
             [0, 0, 0, 0, 0],
             [0, 0, 0, 0, 0]],

            [[1, 0, 0, 0, 0],
             [0, 1, 0, 1, 0],
             [0, 0, 1, 0, 1],
             [0, 0, 0, 0, 0]],

            [[0, 0, 0, 0, 0],
             [1, 0, 0, 1, 0],
             [0, 1, 0, 0, 0],
             [0, 0, 1, 0, 1]]])
        actual = cube.as_array()
        np.testing.assert_array_equal(actual, expected)

        # Assert counts with H&S
        cube = CrunchCube(CA_X_CAT_HS, include_hs=True)
        expected = np.array([
            [[1, 1, 0, 2, 0, 0, 0],
             [0, 0, 1, 1, 1, 1, 2],
             [0, 0, 0, 0, 0, 0, 0],
             [0, 0, 0, 0, 0, 0, 0]],

            [[1, 0, 0, 1, 0, 0, 0],
             [0, 1, 0, 1, 1, 0, 1],
             [0, 0, 1, 1, 0, 1, 1],
             [0, 0, 0, 0, 0, 0, 0]],

            [[0, 0, 0, 0, 0, 0, 0],
             [1, 0, 0, 1, 1, 0, 1],
             [0, 1, 0, 1, 0, 0, 0],
             [0, 0, 1, 1, 0, 1, 1]]])

        # Include transforms for all CA and CAT dims (hence 0, 1 and 2)
        actual = cube.as_array()
        np.testing.assert_array_equal(actual, expected)

    def test_ca_x_cat_margin_with_hs(self):
        cube = CrunchCube(CA_X_CAT_HS, include_hs=True)

        # Assert counts without H&S
        expected = np.array([
            [1, 1, 1, 3, 1, 1, 2],
            [1, 1, 1, 3, 1, 1, 2],
            [1, 1, 1, 3, 1, 1, 2],
        ])
        actual = cube.margin(axis=1)
        np.testing.assert_array_equal(actual, expected)

    def test_cat_x_mr_weighted_with_hs(self):
        cube = CrunchCube(CAT_X_MR_WEIGHTED_HS, include_hs=True)
        expected = np.array([
            [
                [0.05865163, 0.087823  , 0.07486857, 0.0735683 , 0.        , 0.08148267],
                [0.20246563, 0.33500382, 0.33176765, 0.27870974, 0.36309359, 0.33341993],
                [0.54592009, 0.45988528, 0.49802406, 0.48137697, 0.51250032, 0.47855168],
                [0.1051054 , 0.06727875, 0.0733213 , 0.12392602, 0.12440609, 0.07023618],
                [0.05508246, 0.04566041, 0.01379632, 0.02729368, 0.        , 0.03006505],
                [0.03277479, 0.00434874, 0.0082221 , 0.01512529, 0.        , 0.00624449],
                [0.26111726, 0.42282682, 0.40663622, 0.35227804, 0.36309359, 0.4149026 ],
                [0.80703735, 0.8827121 , 0.90466028, 0.83365501, 0.87559391, 0.89345428]
            ],
            [
                [0.00235883, 0.01361576, 0.01328221, 0.01212187, 0.        , 0.01345251],
                [0.13002321, 0.0591588 , 0.09857174, 0.05056353, 0.        , 0.07844882],
                [0.65429951, 0.77915194, 0.74437239, 0.61537442, 1.        , 0.76212966],
                [0.13730378, 0.11171429, 0.11961331, 0.26739934, 0.        , 0.11558033],
                [0.04323988, 0.02601641, 0.01593825, 0.02729368, 0.        , 0.02108382],
                [0.03277479, 0.0103428 , 0.0082221 , 0.02724716, 0.        , 0.00930486],
                [0.13238204, 0.07277456, 0.11185395, 0.06268541, 0.        , 0.09190133],
                [0.78668155, 0.85192649, 0.85622634, 0.67805982, 1.        , 0.85403098]
            ],
            [
                [0.003676  , 0.00486795, 0.0082221 , 0.01212187, 0.        , 0.00650959],
                [0.03884185, 0.00625322, 0.02928964, 0.02729368, 0.12440609, 0.01752802],
                [0.39625335, 0.4717925 , 0.44918748, 0.46124151, 0.40543568, 0.46072884],
                [0.4255265 , 0.44274565, 0.42191512, 0.43268073, 0.47015822, 0.43255049],
                [0.1054366 , 0.07434068, 0.08316356, 0.05153692, 0.        , 0.07865889],
                [0.03026569, 0.        , 0.0082221 , 0.01512529, 0.        , 0.00402417],
                [0.04251785, 0.01112118, 0.03751174, 0.03941555, 0.12440609, 0.02403761],
                [0.4387712 , 0.48291368, 0.48669922, 0.50065705, 0.52984178, 0.48476645]
            ]
        ])
<<<<<<< HEAD
        actual = cube.proportions(axis=1)
=======
        actual = cube.proportions(axis=1, include_transforms_for_dims=[0, 1, 2])
        np.testing.assert_almost_equal(actual, expected)

    def test_mr_x_ca_props_by_row_without_hs(self):
        cube = CrunchCube(MR_X_CA_HS)
        expected = np.array([
            [[0.66666667, 0.33333333, 0.        , 0.        ],  # noqa
             [0.33333333, 0.33333333, 0.33333333, 0.        ],  # noqa
             [0.        , 0.33333333, 0.33333333, 0.33333333]],   # noqa

            [[0.5       , 0.5       , 0.        , 0.        ],  # noqa
             [0.25      , 0.25      , 0.5       , 0.        ],  # noqa
             [0.        , 0.25      , 0.        , 0.75      ]],   # noqa

            [[    np.nan,     np.nan,     np.nan,     np.nan],  # noqa
             [    np.nan,     np.nan,     np.nan,     np.nan],  # noqa
             [    np.nan,     np.nan,     np.nan,     np.nan]],  # noqa
        ])
        actual = cube.proportions()
        np.testing.assert_almost_equal(actual, expected)

    def test_mr_x_ca_props_by_row_with_hs(self):
        cube = CrunchCube(MR_X_CA_HS)
        expected = np.array([
            [[0.66666667, 0.33333333, 1.        , 0.        , 0.        , 0.        , 1.        ],  # noqa
             [0.33333333, 0.33333333, 0.66666667, 0.33333333, 0.        , 0.33333333, 1.        ],  # noqa
             [0.        , 0.33333333, 0.33333333, 0.33333333, 0.33333333, 0.66666667, 1.        ]],  # noqa

            [[0.5       , 0.5       , 1.        , 0.        , 0.        , 0.        , 1.        ],  # noqa
             [0.25      , 0.25      , 0.5       , 0.5       , 0.        , 0.5       , 1.        ],  # noqa
             [0.        , 0.25      , 0.25      , 0.        , 0.75      , 0.75      , 1.        ]],  # noqa

            [[    np.nan,     np.nan,     np.nan,     np.nan,     np.nan,     np.nan,     np.nan],  # noqa
             [    np.nan,     np.nan,     np.nan,     np.nan,     np.nan,     np.nan,     np.nan],  # noqa
             [    np.nan,     np.nan,     np.nan,     np.nan,     np.nan,     np.nan,     np.nan]],  # noqa
        ])
        actual = cube.proportions(include_transforms_for_dims=[0, 1, 2])
>>>>>>> 88ac0378
        np.testing.assert_almost_equal(actual, expected)<|MERGE_RESOLUTION|>--- conflicted
+++ resolved
@@ -724,10 +724,7 @@
                 [0.4387712 , 0.48291368, 0.48669922, 0.50065705, 0.52984178, 0.48476645]
             ]
         ])
-<<<<<<< HEAD
         actual = cube.proportions(axis=1)
-=======
-        actual = cube.proportions(axis=1, include_transforms_for_dims=[0, 1, 2])
         np.testing.assert_almost_equal(actual, expected)
 
     def test_mr_x_ca_props_by_row_without_hs(self):
@@ -764,5 +761,4 @@
              [    np.nan,     np.nan,     np.nan,     np.nan,     np.nan,     np.nan,     np.nan]],  # noqa
         ])
         actual = cube.proportions(include_transforms_for_dims=[0, 1, 2])
->>>>>>> 88ac0378
         np.testing.assert_almost_equal(actual, expected)