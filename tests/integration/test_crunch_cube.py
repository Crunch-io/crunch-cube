from unittest import TestCase
from mock import patch
import numpy as np

from cr.cube.crunch_cube import CrunchCube

from .fixtures import CAT_X_CAT
from .fixtures import CAT_X_CAT_GERMAN_WEIGHTED
from .fixtures import CAT_X_DATETIME
from .fixtures import CAT_X_NUM_X_DATETIME
from .fixtures import ECON_GENDER_X_IDEOLOGY_WEIGHTED
from .fixtures import UNIVARIATE_CATEGORICAL
from .fixtures import VOTER_REGISTRATION
from .fixtures import SIMPLE_DATETIME
from .fixtures import SIMPLE_TEXT
from .fixtures import SIMPLE_CAT_ARRAY
from .fixtures import STATS_TEST
from .fixtures import ECON_MEAN_AGE_BLAME_X_GENDER
from .fixtures import ECON_MEAN_NO_DIMS
from .fixtures import ADMIT_X_DEPT_UNWEIGHTED
from .fixtures import ADMIT_X_GENDER_WEIGHTED
from .fixtures import SELECTED_CROSSTAB_4
from .fixtures import PETS_X_PETS
from .fixtures import PETS_X_FRUIT
from .fixtures import PETS_ARRAY
from .fixtures import PETS_ARRAY_CAT_FIRST
from .fixtures import PETS_ARRAY_SUBVAR_FIRST
from .fixtures import FRUIT_X_PETS
from .fixtures import FRUIT_X_PETS_ARRAY
from .fixtures import GENDER_PARTY_RACE
from .fixtures import SINGLE_COL_MARGIN_NOT_ITERABLE
from .fixtures import BINNED
from .fixtures import CAT_X_CAT_WITH_EMPTY_COLS
from .fixtures import PROFILES_PERCENTS
from .fixtures import IDENTITY_X_PERIOD
from .fixtures import CA_SINGLE_CAT
from .fixtures import PETS_ARRAY_X_PETS
from .fixtures import PETS_X_PETS_ARRAY
from .fixtures import SINGLE_CAT_MEANS
from .fixtures import CA_X_SINGLE_CAT
from .fixtures import CA_SUBVAR_X_CAT_HS
from .fixtures import ECON_BLAME_WITH_HS
from .fixtures import ECON_BLAME_X_IDEOLOGY_ROW_HS
from .fixtures import FRUIT_X_PETS_ARRAY_SUBVARS_FIRST
from .fixtures import FRUIT_X_PETS_ARRAY_PETS_FIRST
from .fixtures import SCALE_WITH_NULL_VALUES
from .fixtures import VALUE_SERVICES
from .fixtures import LETTERS_X_PETS_HS
from .fixtures import XYZ_SIMPLE_ALLTYPES


class TestCrunchCube(TestCase):
    def test_crunch_cube_loads_data(self):
        cube = CrunchCube(CAT_X_CAT)
        expected = CAT_X_CAT['value']
        actual = cube._table._cube
        self.assertEqual(actual, expected)

    def test_as_array_univariate_cat_exclude_missing(self):
        cube = CrunchCube(UNIVARIATE_CATEGORICAL)
        expected = np.array([10, 5])
        actual = cube.as_array()
        np.testing.assert_array_equal(actual, expected)

    def test_as_array_univariate_cat_exclude_missing_adjusted(self):
        cube = CrunchCube(UNIVARIATE_CATEGORICAL)
        expected = np.array([11, 6])
        actual = cube.as_array(adjusted=True)
        np.testing.assert_array_equal(actual, expected)

    def test_as_array_numeric(self):
        cube = CrunchCube(VOTER_REGISTRATION)
        expected = np.array([885, 105, 10])
        actual = cube.as_array()
        np.testing.assert_array_equal(actual, expected)

    def test_as_array_numeric_adjusted(self):
        cube = CrunchCube(VOTER_REGISTRATION)
        expected = np.array([886, 106, 11])
        actual = cube.as_array(adjusted=True)
        np.testing.assert_array_equal(actual, expected)

    def test_as_array_datetime(self):
        cube = CrunchCube(SIMPLE_DATETIME)
        expected = np.array([1, 1, 1, 1])
        actual = cube.as_array()
        np.testing.assert_array_equal(actual, expected)

    def test_as_array_datetime_adjusted(self):
        cube = CrunchCube(SIMPLE_DATETIME)
        expected = np.array([2, 2, 2, 2])
        actual = cube.as_array(adjusted=True)
        np.testing.assert_array_equal(actual, expected)

    def test_as_array_text(self):
        cube = CrunchCube(SIMPLE_TEXT)
        expected = np.array([1, 1, 1, 1, 1, 1])
        actual = cube.as_array()
        np.testing.assert_array_equal(actual, expected)

    def test_as_array_univariate_cat_include_missing(self):
        cube = CrunchCube(UNIVARIATE_CATEGORICAL)
        expected = np.array([10, 5, 5, 0])
        actual = cube.as_array(include_missing=True)
        np.testing.assert_array_equal(actual, expected)

    def test_as_array_cat_x_cat_exclude_missing(self):
        cube = CrunchCube(CAT_X_CAT)
        expected = np.array([
            [5, 2],
            [5, 3],
        ])
        actual = cube.as_array()
        np.testing.assert_array_equal(actual, expected)

    def test_as_array_cat_x_cat_exclude_missing_adjusted(self):
        cube = CrunchCube(CAT_X_CAT)
        expected = np.array([
            [6, 3],
            [6, 4],
        ])
        actual = cube.as_array(adjusted=True)
        np.testing.assert_array_equal(actual, expected)

    def test_as_array_cat_x_cat_unweighted(self):
        cube = CrunchCube(CAT_X_CAT)
        expected = np.array([
            [5, 2],
            [5, 3],
        ])
        actual = cube._as_array()
        np.testing.assert_array_equal(actual, expected)

    def test_as_array_cat_x_datetime_exclude_missing(self):
        cube = CrunchCube(CAT_X_DATETIME)
        expected = np.array([
            [0, 0, 1, 0],
            [0, 0, 0, 1],
            [0, 1, 0, 0],
            [1, 0, 0, 0],
            [0, 0, 0, 0],
        ])
        actual = cube.as_array()
        np.testing.assert_array_equal(actual, expected)

    def test_as_array_cat_x_cat_include_missing(self):
        cube = CrunchCube(CAT_X_CAT)
        expected = np.array([
            [5, 3, 2, 0],
            [5, 2, 3, 0],
            [0, 0, 0, 0],
        ])
        actual = cube.as_array(include_missing=True)
        np.testing.assert_array_equal(actual, expected)

    def test_as_array_cat_x_datetime_include_missing(self):
        cube = CrunchCube(CAT_X_DATETIME)
        expected = np.array([
            [0, 0, 1, 0, 0],
            [0, 0, 0, 1, 0],
            [0, 1, 0, 0, 0],
            [1, 0, 0, 0, 0],
            [0, 0, 0, 0, 1],
            [0, 0, 0, 0, 1],
            [0, 0, 0, 0, 0],
        ])
        actual = cube.as_array(include_missing=True)
        np.testing.assert_array_equal(actual, expected)

    def test_margin_univariate_cat_axis_none(self):
        cube = CrunchCube(UNIVARIATE_CATEGORICAL)
        expected = np.array([15])
        actual = cube.margin()
        np.testing.assert_array_equal(actual, expected)

    def test_margin_numeric(self):
        cube = CrunchCube(VOTER_REGISTRATION)
        expected = np.array([1000])
        actual = cube.margin()
        np.testing.assert_array_equal(actual, expected)

    def test_margin_datetime(self):
        cube = CrunchCube(SIMPLE_DATETIME)
        expected = np.array([4])
        actual = cube.margin()
        np.testing.assert_array_equal(actual, expected)

    def test_margin_text(self):
        cube = CrunchCube(SIMPLE_TEXT)
        expected = np.array([6])
        actual = cube.margin()
        np.testing.assert_array_equal(actual, expected)

    def test_margin_cat_x_cat_axis_none(self):
        cube = CrunchCube(CAT_X_CAT)
        expected = np.array([15])
        actual = cube.margin()
        np.testing.assert_array_equal(actual, expected)

    def test_margin_cat_x_datetime_axis_none(self):
        cube = CrunchCube(CAT_X_DATETIME)
        expected = np.array([4])
        actual = cube.margin()
        np.testing.assert_array_equal(actual, expected)

    def test_margin_cat_x_cat_axis_0(self):
        cube = CrunchCube(CAT_X_CAT)
        expected = np.array([10, 5])
        actual = cube.margin(axis=0)
        np.testing.assert_array_equal(actual, expected)

    def test_margin_cat_x_datetime_axis_0(self):
        cube = CrunchCube(CAT_X_DATETIME)
        expected = np.array([1, 1, 1, 1])
        actual = cube.margin(axis=0)
        np.testing.assert_array_equal(actual, expected)

    def test_margin_cat_x_cat_axis_1(self):
        cube = CrunchCube(CAT_X_CAT)
        expected = np.array([7, 8])
        actual = cube.margin(axis=1)
        np.testing.assert_array_equal(actual, expected)

    def test_margin_cat_x_datetime_axis_1(self):
        cube = CrunchCube(CAT_X_DATETIME)
        expected = np.array([1, 1, 1, 1, 0])
        actual = cube.margin(axis=1)
        np.testing.assert_array_equal(actual, expected)

    def test_proportions_univariate_cat_axis_none(self):
        cube = CrunchCube(UNIVARIATE_CATEGORICAL)
        expected = np.array([0.6666667, 0.3333333])
        actual = cube.proportions()
        np.testing.assert_almost_equal(actual, expected)

    def test_proportions_numeric(self):
        cube = CrunchCube(VOTER_REGISTRATION)
        expected = np.array([0.885, 0.105, 0.010])
        actual = cube.proportions()
        np.testing.assert_almost_equal(actual, expected)

    def test_proportions_datetime(self):
        cube = CrunchCube(SIMPLE_DATETIME)
        expected = np.array([0.25, 0.25, 0.25, 0.25])
        actual = cube.proportions()
        np.testing.assert_almost_equal(actual, expected)

    def test_proportions_text(self):
        cube = CrunchCube(SIMPLE_TEXT)
        expected = np.array([
            0.1666667, 0.1666667, 0.1666667, 0.1666667, 0.1666667, 0.1666667]
        )
        actual = cube.proportions()
        np.testing.assert_almost_equal(actual, expected)

    def test_proportions_cat_x_cat_axis_none(self):
        cube = CrunchCube(CAT_X_CAT)
        expected = np.array([
            [0.3333333, 0.1333333],
            [0.3333333, 0.2000000],
        ])
        actual = cube.proportions()
        np.testing.assert_almost_equal(actual, expected)

    def test_proportions_cat_x_datetime_axis_none(self):
        cube = CrunchCube(CAT_X_DATETIME)
        expected = np.array([
            [0., 0., 0.25, 0.],
            [0., 0., 0., 0.25],
            [0., 0.25, 0., 0.],
            [0.25, 0., 0., 0.],
            [0., 0., 0., 0.],
        ])
        actual = cube.proportions()
        np.testing.assert_almost_equal(actual, expected)

    def test_proportions_cat_x_cat_axis_0(self):
        cube = CrunchCube(CAT_X_CAT)
        expected = np.array([
            [0.5, 0.4],
            [0.5, 0.6],
        ])
        actual = cube.proportions(axis=0)
        np.testing.assert_almost_equal(actual, expected)

    def test_proportions_cat_x_datetime_axis_0(self):
        cube = CrunchCube(CAT_X_DATETIME)
        expected = np.array([
            [0, 0, 1, 0],
            [0, 0, 0, 1],
            [0, 1, 0, 0],
            [1, 0, 0, 0],
            [0, 0, 0, 0],
        ])
        actual = cube.proportions(axis=0)
        np.testing.assert_almost_equal(actual, expected)

    def test_proportions_cat_x_cat_axis_1(self):
        cube = CrunchCube(CAT_X_CAT)
        expected = np.array([
            [0.7142857, 0.2857143],
            [0.6250000, 0.3750000],
        ])
        actual = cube.proportions(axis=1)
        np.testing.assert_almost_equal(actual, expected)

    def test_proportions_cat_x_datetime_axis_1(self):
        cube = CrunchCube(CAT_X_DATETIME)
        expected = np.array([
            [0, 0, 1, 0],
            [0, 0, 0, 1],
            [0, 1, 0, 0],
            [1, 0, 0, 0],
            [np.nan, np.nan, np.nan, np.nan],
        ])
        actual = cube.proportions(axis=1)
        np.testing.assert_almost_equal(actual, expected)

    def test_percentages_univariate_cat_axis_none(self):
        cube = CrunchCube(UNIVARIATE_CATEGORICAL)
        expected = np.array([66.6666667, 33.3333333])
        actual = cube.percentages()
        np.testing.assert_almost_equal(actual, expected)

    def test_percentages_numeric(self):
        cube = CrunchCube(VOTER_REGISTRATION)
        expected = np.array([88.5, 10.5, 1.0])
        actual = cube.percentages()
        np.testing.assert_almost_equal(actual, expected)

    def test_percentages_datetime(self):
        cube = CrunchCube(SIMPLE_DATETIME)
        expected = np.array([25., 25., 25., 25.])
        actual = cube.percentages()
        np.testing.assert_almost_equal(actual, expected)

    def test_percentages_text(self):
        cube = CrunchCube(SIMPLE_TEXT)
        expected = np.array([
            16.6666667,
            16.6666667,
            16.6666667,
            16.6666667,
            16.6666667,
            16.6666667,
        ])
        actual = cube.percentages()
        np.testing.assert_almost_equal(actual, expected)

    def test_percentages_cat_x_cat_axis_none(self):
        cube = CrunchCube(CAT_X_CAT)
        expected = np.array([
            [33.3333333, 13.3333333],
            [33.3333333, 20.],
        ])
        actual = cube.percentages()
        np.testing.assert_almost_equal(actual, expected)

    def test_percentages_cat_x_cat_axis_0(self):
        cube = CrunchCube(CAT_X_CAT)
        expected = np.array([
            [50, 40],
            [50, 60],
        ])
        actual = cube.percentages(axis=0)
        np.testing.assert_almost_equal(actual, expected)

    def test_percentages_cat_x_cat_axis_1(self):
        cube = CrunchCube(CAT_X_CAT)
        expected = np.array([
            [71.4285714, 28.5714286],
            [62.50000, 37.50000],
        ])
        actual = cube.percentages(axis=1)
        np.testing.assert_almost_equal(actual, expected)

    def test_labels_cat_x_cat_exclude_missing(self):
        cube = CrunchCube(CAT_X_CAT)
        expected = [
            ['B', 'C'],
            ['C', 'E'],
        ]
        actual = cube.labels()
        self.assertEqual(actual, expected)

    def test_labels_cat_x_cat_include_missing(self):
        cube = CrunchCube(CAT_X_CAT)
        expected = [
            ['B', 'C', 'No Data'],
            ['C', 'D', 'E', 'No Data'],
        ]
        actual = cube.labels(include_missing=True)
        self.assertEqual(actual, expected)

    def test_labels_cat_x_datetime_exclude_missing(self):
        cube = CrunchCube(CAT_X_DATETIME)
        expected = [
            ['red', 'green', 'blue', '4', '9'],
            [
                '1776-07-04T00:00:00',
                '1950-12-24T00:00:00',
                '2000-01-01T00:00:00',
                '2000-01-02T00:00:00'
            ],
        ]
        actual = cube.labels()
        self.assertEqual(actual, expected)

    def test_labels_cat_x_datetime_include_missing(self):
        cube = CrunchCube(CAT_X_DATETIME)
        expected = [
            ['red', 'green', 'blue', '4', '8', '9', 'No Data'],
            [
                '1776-07-04T00:00:00',
                '1950-12-24T00:00:00',
                '2000-01-01T00:00:00',
                '2000-01-02T00:00:00',
                None,
            ],
        ]
        actual = cube.labels(include_missing=True)
        self.assertEqual(actual, expected)

    def test_labels_simple_cat_array_include_missing(self):
        cube = CrunchCube(SIMPLE_CAT_ARRAY)
        expected = [
            ['ca_subvar_1', 'ca_subvar_2', 'ca_subvar_3'],
            ['a', 'b', 'c', 'd', 'No Data'],
        ]
        actual = cube.labels(include_missing=True)
        self.assertEqual(actual, expected)

    def test_labels_simple_cat_array_exclude_missing(self):
        cube = CrunchCube(SIMPLE_CAT_ARRAY)
        expected = [
            ['ca_subvar_1', 'ca_subvar_2', 'ca_subvar_3'],
            ['a', 'b', 'c', 'd'],
        ]
        actual = cube.labels()
        self.assertEqual(actual, expected)

    def test_as_array_simple_cat_array_exclude_missing(self):
        cube = CrunchCube(SIMPLE_CAT_ARRAY)
        expected = np.array([
            [3, 3, 0, 0],
            [1, 3, 2, 0],
            [0, 2, 1, 3],
        ])
        actual = cube.as_array()
        np.testing.assert_array_equal(actual, expected)

    def test_as_array_simple_cat_array_include_missing(self):
        cube = CrunchCube(SIMPLE_CAT_ARRAY)
        expected = np.array([
            [3, 3, 0, 0, 0],
            [1, 3, 2, 0, 0],
            [0, 2, 1, 3, 0],
        ])
        actual = cube.as_array(include_missing=True)
        np.testing.assert_array_equal(actual, expected)

    def test_as_array_cat_x_num_x_datetime(self):
        '''Test 3D cube, slicing accross first (numerical) variable.'''
        cube = CrunchCube(CAT_X_NUM_X_DATETIME)
        expected = np.array([
            [[1, 1],
             [0, 0],
             [0, 0],
             [0, 0]],

            [[2, 1],
             [1, 1],
             [0, 0],
             [0, 0]],

            [[0, 0],
             [2, 3],
             [0, 0],
             [0, 0]],

            [[0, 0],
             [0, 0],
             [3, 2],
             [0, 0]],

            [[0, 0],
             [0, 0],
             [1, 1],
             [0, 1]]
        ])
        actual = cube.as_array()
        np.testing.assert_array_equal(actual, expected)

    def test_proportions_cat_x_num_datetime(self):
        cube = CrunchCube(CAT_X_NUM_X_DATETIME)
        expected = np.array([
            [[0.5, 0.5],
             [0., 0.],
             [0., 0.],
             [0., 0.]],

            [[0.4, 0.2],
             [0.2, 0.2],
             [0., 0.],
             [0., 0.]],

            [[0., 0.],
             [0.4, 0.6],
             [0., 0.],
             [0., 0.]],

            [[0., 0.],
             [0., 0.],
             [0.6, 0.4],
             [0., 0.]],

            [[0., 0.],
             [0., 0.],
             [0.33333333, 0.33333333],
             [0., 0.33333333]],
        ])
        # Set axis to tuple (1, 2), since we want to do a total for each slice
        # of the 3D cube. This is consistent with how the np.sum works
        # (axis parameter), which is used internally in
        # 'proportions' calculation.
        actual = cube.proportions((1, 2))
        np.testing.assert_almost_equal(actual, expected)

    def test_margin_cat_x_num_x_datetime_axis_none(self):
        cube = CrunchCube(CAT_X_NUM_X_DATETIME)
        expected = np.array([20])
        actual = cube.margin()
        np.testing.assert_array_equal(actual, expected)

    def test_margin_cat_x_num_x_datetime_axis_0(self):
        cube = CrunchCube(CAT_X_NUM_X_DATETIME)
        expected = np.array([
            [3, 2],
            [3, 4],
            [4, 3],
            [0, 1],
        ])
        actual = cube.margin(axis=0)
        np.testing.assert_array_equal(actual, expected)

    def test_margin_cat_x_num_x_datetime_axis_1(self):
        cube = CrunchCube(CAT_X_NUM_X_DATETIME)
        expected = np.array([
            [1, 1],
            [3, 2],
            [2, 3],
            [3, 2],
            [1, 2],
        ])
        actual = cube.margin(axis=1)
        np.testing.assert_array_equal(actual, expected)

    def test_margin_cat_x_num_x_datetime_axis_2(self):
        cube = CrunchCube(CAT_X_NUM_X_DATETIME)
        expected = np.array([
            [2, 0, 0, 0],
            [3, 2, 0, 0],
            [0, 5, 0, 0],
            [0, 0, 5, 0],
            [0, 0, 2, 1],
        ])
        actual = cube.margin(axis=2)
        np.testing.assert_array_equal(actual, expected)

    def test_as_array_unweighted_gender_x_ideology(self):
        cube = CrunchCube(ECON_GENDER_X_IDEOLOGY_WEIGHTED)
        expected = np.array([
            [32, 85, 171, 114, 70, 13],
            [40, 97, 205, 106, 40, 27]
        ])
        actual = cube.as_array(weighted=False)
        np.testing.assert_array_equal(actual, expected)

    def test_as_array_weighted_gender_x_ideology(self):
        cube = CrunchCube(ECON_GENDER_X_IDEOLOGY_WEIGHTED)
        expected = np.array([
            [
                32.98969072,
                87.62886598,
                176.28865979,
                117.5257732,
                72.16494845,
                13.40206186
            ],
            [
                38.83495146,
                94.17475728,
                199.02912621,
                102.91262136,
                38.83495146,
                26.21359223
            ]
        ])
        actual = cube.as_array()
        np.testing.assert_almost_equal(actual, expected)

    def test_margin_weighted_gender_x_ideology_axis_0(self):
        cube = CrunchCube(ECON_GENDER_X_IDEOLOGY_WEIGHTED)
        expected = np.array([71.82464218, 181.80362326, 375.31778601,
                             220.43839456, 110.99989991, 39.61565409])
        actual = cube.margin(axis=0)
        np.testing.assert_almost_equal(actual, expected)

    def test_margin_unweighted_gender_x_ideology_axis_0(self):
        cube = CrunchCube(ECON_GENDER_X_IDEOLOGY_WEIGHTED)
        expected = np.array([72, 182, 376, 220, 110, 40])
        actual = cube.margin(axis=0, weighted=False)
        np.testing.assert_array_equal(actual, expected)

    def test_margin_unweighted_gender_x_ideology_axis_1(self):
        cube = CrunchCube(ECON_GENDER_X_IDEOLOGY_WEIGHTED)
        expected = np.array([485, 515])
        actual = cube.margin(axis=1, weighted=False)
        np.testing.assert_array_equal(actual, expected)

    def test_margin_weighted_gender_x_ideology_axis_1(self):
        cube = CrunchCube(ECON_GENDER_X_IDEOLOGY_WEIGHTED)
        expected = np.array([500, 500])
        actual = cube.margin(axis=1)
        np.testing.assert_almost_equal(actual, expected)

    def test_calculate_standard_error_axis_0(self):
        '''Calculate standard error across columns.'''
        cube = CrunchCube(ECON_GENDER_X_IDEOLOGY_WEIGHTED)
        expected = np.array([
            [
                -0.715899626017458,
                -0.536708837208206,
                -1.485149675785275,
                1.114743776586886,
                3.355236023985286,
                -2.077040949965248
            ],
            [
                0.715899626017462,
                0.536708837208211,
                1.485149675785279,
                -1.114743776586884,
                -3.355236023985284,
                2.07704094996525
            ]
        ])
        actual = cube.standardized_residuals

        np.testing.assert_almost_equal(actual, expected)

    def test_pvals(self):
        cube = CrunchCube(CAT_X_CAT_GERMAN_WEIGHTED)
        expected = np.array([
            [
                0.1427612835278633,
                0.0002121209149277,
                0.0001314694879104,
                0.1241771485531613,
                0.0097454103240531,
                0.0000000000000699,
                0.8033849539190183,
                0.4271118723152929
            ],
            [
                0.1427612835278667,
                0.0002121209149277,
                0.0001314694879104,
                0.1241771485531642,
                0.0097454103240533,
                0.0000000000000699,
                0.8033849539190183,
                0.4271118723152956
            ]
        ])
        actual = cube.pvals
        np.testing.assert_almost_equal(actual, expected)

    def test_pvals_stats(self):
        cube = CrunchCube(STATS_TEST)
        expected = np.array([
            [
                0.0436818197570077,
                0.0002697141695955,
                0.0913940671748992,
                0.6836420776424197,
                0.4681291494279529,
                0.0000013632752629
            ],
            [
                0.0436818197570077,
                0.0002697141695955,
                0.0913940671748992,
                0.6836420776424197,
                0.4681291494279529,
                0.0000013632752629
            ]
        ])
        actual = cube.pvals
        np.testing.assert_almost_equal(actual, expected)

    def test_mean_age_for_blame_x_gender(self):
        cube = CrunchCube(ECON_MEAN_AGE_BLAME_X_GENDER)
        expected = np.array([
            [52.78205128205122, 49.9069767441861],
            [50.43654822335009, 48.20100502512572],
            [51.5643564356436, 47.602836879432715],
            [58, 29],
            [37.53846153846155, 39.45238095238095],
        ])
        actual = cube.as_array()
        np.testing.assert_almost_equal(actual, expected)

    def test_mean_no_dims(self):
        cube = CrunchCube(ECON_MEAN_NO_DIMS)
        expected = np.array([49.095])
        actual = cube.as_array()
        np.testing.assert_almost_equal(actual, expected)

    def test_z_scores_admit_by_dept_unweighted_rows(self):
        """see
        https://github.com/Crunch-io/whaam/blob/master/base/stats/tests/zvalues-spec.js#L42
        """
        cube = CrunchCube(ADMIT_X_DEPT_UNWEIGHTED)
        expected = np.array([
            [
                18.04029230689576,
                13.018394979149804,
                -2.576739836814013,
                -3.059526328377408,
                -7.230244530709987,
                -19.321410263144653
            ],
            [
                -18.040292306895765,
                -13.018394979149804,
                2.576739836814013,
                3.059526328377408,
                7.230244530709987,
                19.321410263144653
            ]
        ])
        actual = cube.standardized_residuals
        np.testing.assert_almost_equal(actual, expected)

    def test_z_scores_admit_by_gender_weighted_rows(self):
        """ see
        https://github.com/Crunch-io/whaam/blob/master/base/stats/tests/zvalues-spec.js#L67
        """
        cube = CrunchCube(ADMIT_X_GENDER_WEIGHTED)
        expected = np.array([
            [9.42561984520692, -9.425619845206922],
            [-9.425619845206922, 9.42561984520692]
        ])
        actual = cube.standardized_residuals
        np.testing.assert_almost_equal(actual, expected)

    def test_selected_crosstab_dim_names(self):
        cube = CrunchCube(SELECTED_CROSSTAB_4)
        expected = ['Statements agreed with about Climate', 'Gender']
        actual = [dim.name for dim in cube.dimensions]
        self.assertEqual(actual, expected)

    def test_selected_crosstab_dim_aliases(self):
        cube = CrunchCube(SELECTED_CROSSTAB_4)
        expected = ['attitudes_recoded_klima_2', 'pdl_gender']
        actual = [dim.alias for dim in cube.dimensions]
        self.assertEqual(actual, expected)

    def test_selected_crosstab_as_array(self):
        cube = CrunchCube(SELECTED_CROSSTAB_4)
        expected = np.array([
            [9928.20954289002, 11524.821237084192],
            [9588.843313998908, 9801.254016136965],
            [11697.435357575358, 13095.670425525452],
            [9782.8995547749, 10531.918128023966],
            [4417.596222134318, 3448.380316269752],
            [6179.175512581436, 6490.427474934746],
        ])
        actual = cube.as_array()
        np.testing.assert_almost_equal(actual, expected)

    def test_selected_crosstab_margin_by_rows(self):
        cube = CrunchCube(SELECTED_CROSSTAB_4)
        expected = np.array([
            21453.03077997421,
            19390.097330135875,
            24793.105783100807,
            20314.817682798865,
            7865.976538404069,
            12669.602987516182,
        ])
        actual = cube.margin(axis=1)
        np.testing.assert_almost_equal(actual, expected)

    def test_selected_crosstab_margin_by_cols(self):
        cube = CrunchCube(SELECTED_CROSSTAB_4)
        expected = np.array([
            [14566.261567907562, 15607.301233922663],
            [14456.513325488017, 15450.609903833058],
            [14415.136475733132, 15405.898678070093],
            [11485.661204663904, 11912.588886491172],
            [11664.69933815247, 12110.196347286023],
            [11547.413553551738, 11961.575582997419],
        ])
        actual = cube.margin(axis=0)
        np.testing.assert_almost_equal(actual, expected)

    def test_selected_crosstab_margin_total(self):
        cube = CrunchCube(SELECTED_CROSSTAB_4)
        expected = np.array([
            30173.5628018302,
            29907.1232293211,
            29821.0351538032,
            23398.2500911551,
            23774.8956854385,
            23508.9891365492
        ])
        actual = cube.margin()
        np.testing.assert_almost_equal(actual, expected)

    def test_selected_crosstab_proportions_by_rows(self):
        cube = CrunchCube(SELECTED_CROSSTAB_4)
        expected = np.array([
            [0.4627882020361299, 0.5372117979638701],
            [0.4945227014975337, 0.5054772985024663],
            [0.47180193800279874, 0.5281980619972013],
            [0.481564723224583, 0.5184352767754171],
            [0.5616081106479636, 0.4383918893520365],
            [0.48771658580541166, 0.5122834141945883],
        ])
        actual = cube.proportions(axis=1)
        np.testing.assert_almost_equal(actual, expected)

    def test_selected_crosstab_proportions_by_cols(self):
        cube = CrunchCube(SELECTED_CROSSTAB_4)
        expected = np.array([
            [0.6815894041587091, 0.7384249886863752],
            [0.6632887957217867, 0.6343603312193796],
            [0.8114689290154947, 0.8500426167391849],
            [0.8517489224566737, 0.8840998567462627],
            [0.3787149667617584, 0.28475015741941767],
            [0.535113381358101, 0.5426064007955989],
        ])
        actual = cube.proportions(axis=0)
        np.testing.assert_almost_equal(actual, expected)

    def test_selected_crosstab_proportions_by_cell(self):
        cube = CrunchCube(SELECTED_CROSSTAB_4)
        expected = np.array([
            [0.329036700375595, 0.381950958618156],
            [0.320620717695708, 0.327723062528721],
            [0.392254504152701, 0.439142047148397],
            [0.418103897371069, 0.450115632023491],
            [0.185809278853744, 0.14504292098248],
            [0.262843097025161, 0.27608279697761],
        ])
        actual = cube.proportions()
        np.testing.assert_almost_equal(actual, expected)

    def test_selected_crosstab_is_double_mr(self):
        cube = CrunchCube(SELECTED_CROSSTAB_4)
        expected = False
        actual = cube.is_double_mr
        self.assertEqual(actual, expected)

    def test_pets_x_pets_is_double_mr(self):
        cube = CrunchCube(PETS_X_PETS)
        expected = True
        actual = cube.is_double_mr
        self.assertEqual(actual, expected)

    def test_pets_x_pets_as_array(self):
        cube = CrunchCube(PETS_X_PETS)
        expected = np.array([
            [40, 14, 18],
            [14, 34, 16],
            [18, 16, 38],
        ])
        actual = cube.as_array()
        np.testing.assert_array_equal(actual, expected)

    def test_pets_x_pets_proportions_by_cell(self):
        cube = CrunchCube(PETS_X_PETS)
        expected = np.array([
            [.5, .2, .2571429],
            [.2, .4303797, .2285714],
            [.2571429, .2285714, .5428571],
        ])
        actual = cube.proportions()
        np.testing.assert_almost_equal(actual, expected)

    def test_pets_x_pets_proportions_by_col(self):
        cube = CrunchCube(PETS_X_PETS)
        expected = np.array([
            [1., .4827586, .4736842],
            [.4117647, 1., 0.4210526],
            [.5294118, .5517241, 1.],
        ])
        actual = cube.proportions(axis=0)
        np.testing.assert_almost_equal(actual, expected)

    def test_pets_x_pets_proportions_by_row(self):
        cube = CrunchCube(PETS_X_PETS)
        expected = np.array([
            [1., .4117647, .5294118],
            [.4827586, 1., .5517241],
            [.4736842, .4210526, 1.],
        ])
        actual = cube.proportions(axis=1)
        np.testing.assert_almost_equal(actual, expected)

    def test_pets_x_fruit_as_array(self):
        cube = CrunchCube(PETS_X_FRUIT)
        expected = np.array([
            [12, 28],
            [12, 22],
            [12, 26],
        ])
        actual = cube.as_array()
        np.testing.assert_array_equal(actual, expected)

    def test_pets_x_fruit_margin_row(self):
        cube = CrunchCube(PETS_X_FRUIT)
        expected = np.array([40, 34, 38])
        actual = cube.margin(axis=1)
        np.testing.assert_array_equal(actual, expected)

    def test_pets_array_as_array(self):
        cube = CrunchCube(PETS_ARRAY)
        expected = np.array([
            [45, 34],
            [40, 40],
            [32, 38],
        ])
        actual = cube.as_array()
        np.testing.assert_array_equal(actual, expected)

    def test_pets_array_proportions(self):
        cube = CrunchCube(PETS_ARRAY)
        expected = np.array([
            [0.5696203, 0.4303797],
            [0.5000000, 0.500000],
            [0.4571429, 0.5428571],
        ])
        actual = cube.proportions(axis=1)
        np.testing.assert_almost_equal(actual, expected)

    def test_pets_array_proportions_bad_directions(self):
        cube = CrunchCube(PETS_ARRAY)
        with self.assertRaises(ValueError):
            cube.proportions(axis=0)
        with self.assertRaises(ValueError):
            cube.proportions(axis=None)

    def test_pets_array_margin_total(self):
        cube = CrunchCube(PETS_ARRAY)
        expected = 229
        actual = cube.margin()
        self.assertEqual(actual, expected)

    def test_pets_array_margin_by_row(self):
        cube = CrunchCube(PETS_ARRAY)
        expected = np.array([79, 80, 70])
        actual = cube.margin(axis=1)
        np.testing.assert_array_equal(actual, expected)

    def test_pets_array_margin_by_col(self):
        cube = CrunchCube(PETS_ARRAY)
        expected = np.array([117, 112])
        actual = cube.margin(axis=0)
        np.testing.assert_array_equal(actual, expected)

    def test_count_unweighted(self):
        cube = CrunchCube(ADMIT_X_GENDER_WEIGHTED)
        expected = 4526
        actual = cube.count(weighted=False)
        self.assertEqual(actual, expected)

    def test_count_weighted(self):
        cube = CrunchCube(ADMIT_X_GENDER_WEIGHTED)
        expected = 4451.955438803242
        actual = cube.count(weighted=True)
        self.assertEqual(actual, expected)

    def test_econ_x_ideology_index_by_col(self):
        cube = CrunchCube(ECON_GENDER_X_IDEOLOGY_WEIGHTED)
        expected = np.array([
            [
                .91861761,
                .96399471,
                .9394101,
                1.06629132,
                1.30027051,
                .67660435,
            ],
            [
                1.08138239,
                1.03600529,
                1.0605899,
                .93370868,
                .69972949,
                1.32339565,
            ],
        ])
        actual = cube.index()
        np.testing.assert_almost_equal(actual, expected)

    def test_econ_x_ideology_index_by_row(self):
        cube = CrunchCube(ECON_GENDER_X_IDEOLOGY_WEIGHTED)
        expected = np.array([
            [
                .91861761,
                .96399471,
                .9394101,
                1.06629132,
                1.30027051,
                .67660435,
            ],
            [
                1.08138239,
                1.03600529,
                1.0605899,
                .93370868,
                .69972949,
                1.32339565,
            ],
        ])
        actual = cube.index()
        np.testing.assert_almost_equal(actual, expected)

    def test_fruit_x_pets_proportions_by_cell(self):
        cube = CrunchCube(FRUIT_X_PETS)
        expected = np.array([
            [0.15, 0.15189873, 0.17142857],
            [0.35, 0.27848101, 0.37142857],
        ])
        actual = cube.proportions(axis=None)
        np.testing.assert_almost_equal(actual, expected)

    def test_fruit_x_pets_proportions_by_row(self):
        cube = CrunchCube(FRUIT_X_PETS)
        expected = np.array([
            [.4285714, .48, .5217391],
            [.5384615, .4074074, .5531915],
        ])
        actual = cube.proportions(axis=1)
        np.testing.assert_almost_equal(actual, expected)

    def test_fruit_x_pets_proportions_by_col(self):
        cube = CrunchCube(FRUIT_X_PETS)
        expected = np.array([
            [.3, .3529412, .3157895],
            [.7, .6470588, .6842105],
        ])
        actual = cube.proportions(axis=0)
        np.testing.assert_almost_equal(actual, expected)

    def test_pets_x_fruit_proportions_by_cell(self):
        cube = CrunchCube(PETS_X_FRUIT)
        expected = np.array([
            [0.15, 0.35],
            [0.15189873, 0.27848101],
            [0.17142857, 0.37142857],
        ])
        actual = cube.proportions(axis=None)
        np.testing.assert_almost_equal(actual, expected)

    def test_pets_x_fruit_proportions_by_col(self):
        cube = CrunchCube(PETS_X_FRUIT)
        expected = np.array([
            [.4285714, .5384615],
            [.48, .4074074],
            [.5217391, .5531915],
        ])
        actual = cube.proportions(axis=0)
        np.testing.assert_almost_equal(actual, expected)

    def test_pets_x_fruit_proportions_by_row(self):
        cube = CrunchCube(PETS_X_FRUIT)
        expected = np.array([
            [.3, .7],
            [.3529412, .6470588],
            [.3157895, .6842105],
        ])
        actual = cube.proportions(axis=1)
        np.testing.assert_almost_equal(actual, expected)

<<<<<<< HEAD
    def test_mr_x_cat_index(self):
        cube = CrunchCube(PETS_X_FRUIT)
        expected = np.array([
            [.8571429, 1.0769231],
            [1.1152941, .9466231],
            [.9610984, 1.019037],
        ])
        actual = cube.index()
        np.testing.assert_almost_equal(actual, expected)

    def test_mr_x_mr_index_by_col(self):
        cube = CrunchCube(PETS_X_PETS)
        expected = np.array([
            [2.06944444, .99904215, .98026316],
            [.95863971, 2.328125, .98026316],
            [1.02205882, 1.0651341, 1.93055556],
        ])
        actual = cube.index()
        np.testing.assert_almost_equal(actual, expected)
=======
    @patch('cr.cube.crunch_cube.CrunchCube.mr_dim_ind', 2)
    def test_cat_x_mr_index_bad_direction(self):
        cube = CrunchCube(CAT_X_MR_SIMPLE)
        with self.assertRaises(ValueError):
            cube.index()
>>>>>>> 28c11946

    def test_cat_x_cat_array_proportions_by_row(self):
        '''Get the proportions for each slice of the 3D cube.

        The axis is equal to 2, since this is the dimensions across which
        we have to calculate the margin.
        '''
        cube = CrunchCube(FRUIT_X_PETS_ARRAY)
        expected = ([
            [[0.52, 0.48],
             [0.57142857, 0.42857143],
             [0.47826087, 0.52173913]],

            [[0.59259259, 0.40740741],
             [0.46153846, 0.53846154],
             [0.44680851, 0.55319149]],
        ])
        actual = cube.proportions(axis=2)
        np.testing.assert_almost_equal(actual, expected)

    def test_identity_x_period_axis_out_of_bounds(self):
        cube = CrunchCube(IDENTITY_X_PERIOD)
        # There are margins that have 0 value in this cube. In whaam, they're
        # pruned, so they're not shown. CrunchCube is not responsible for
        # pruning (cr.exporter is).
        expected = np.array([94, 0, 248, 210, 102, 0, 0, 0, 286, 60])
        actual = cube.margin(axis=1)
        np.testing.assert_array_equal(actual, expected)

    def test_ca_with_single_cat(self):
        cube = CrunchCube(CA_SINGLE_CAT)
        # The last 0 of the expectation is not visible in whaam because of
        # pruning, which is not the responsibility of cr.cube.
        expected = np.array([79, 80, 70, 0])
        actual = cube.margin(axis=1, weighted=False)
        np.testing.assert_almost_equal(actual, expected)

    def test_pets_array_x_pets_by_col(self):
        cube = CrunchCube(PETS_ARRAY_X_PETS)
        expected = np.array([
            [0.59097127, 0., 0.55956679],
            [0.40902873, 1., 0.44043321],
        ])
        # Since cube is 3D, col dim is 1 (instead of 0)
        actual = cube.proportions(axis=1)[0]
        np.testing.assert_almost_equal(actual, expected)

    def test_pets_array_x_pets_row(self):
        cube = CrunchCube(PETS_ARRAY_X_PETS)
        expected = np.array([
            [0.44836533, 0., 0.48261546],
            [0.39084967, 1., 0.47843137],
        ])
        # Since cube is 3D, row dim is 2 (instead of 0)
        actual = cube.proportions(axis=2)[0]
        np.testing.assert_almost_equal(actual, expected)

    def test_pets_array_x_pets_cell(self):
        cube = CrunchCube(PETS_ARRAY_X_PETS)
        expected = np.array([
            [0.44836533, 0., 0.48261546],
            [0.39084967, 1., 0.47843137],
        ])
        actual = cube.proportions(axis=None)[0]
        np.testing.assert_almost_equal(actual, expected)

    def test_pets_x_pets_array_margin_by_cell(self):
        cube = CrunchCube(PETS_X_PETS_ARRAY)
        expected = np.array([229, 229, 229])
        actual = cube.margin()
        np.testing.assert_almost_equal(actual, expected)

    def test_pets_x_pets_array_percentages(self):
        '''All directions need to return same percentages.

        The only direction that makes sense is across categories, and this is
        handled automatically by the cube.
        '''
        cube = CrunchCube(PETS_X_PETS_ARRAY)
        expected = np.array([
            [0.55555556, 0.19444444],
            [0., 0.55555556],
            [0.44444444, 0.25],
        ])
        actual = cube.proportions(axis=1)[0]
        # Since cube is 3D, col dim is 1 (instead of 0)
        np.testing.assert_almost_equal(actual, expected)

        actual = cube.proportions()[0]
        np.testing.assert_almost_equal(actual, expected)

        actual = cube.proportions(axis=2)[0]
        np.testing.assert_almost_equal(actual, expected)

    def test_profiles_percentages_add_up_to_100(self):
        cube = CrunchCube(PROFILES_PERCENTS)
        props = cube.percentages(axis=1)
        actual_sum = np.sum(props, axis=1)
        expected_sum = np.ones(props.shape[0]) * 100
        np.testing.assert_almost_equal(actual_sum, expected_sum)

    def test_cat_x_cat_as_array_prune_cols(self):
        cube = CrunchCube(CAT_X_CAT_WITH_EMPTY_COLS)
        expected = np.array([
            [2, 2, 0, 1],
            [0, 0, 0, 0],
            [0, 1, 0, 2],
            [0, 2, 0, 0],
            [0, 2, 0, 1],
            [0, 1, 0, 0],
        ])
        actual = cube.as_array(prune=False)
        expected = np.array([
            [2, 2, 1],
            [0, 1, 2],
            [0, 2, 0],
            [0, 2, 1],
            [0, 1, 0],
        ])
        table = cube.as_array(prune=True)
        actual = table[:, ~table.mask.all(axis=0)][~table.mask.all(axis=1), :]
        np.testing.assert_array_equal(actual, expected)

        pruned_expected = [
            np.array([False, True, False, False, False, False]),
            np.array([False, False, True, False])
        ]
        pruned = cube.prune_indices()
        self.assertEqual(len(pruned), len(pruned_expected))
        for i, actual in enumerate(pruned):
            np.testing.assert_array_equal(pruned[i], pruned_expected[i])

    def test_cat_x_cat_props_by_col_prune_cols(self):
        cube = CrunchCube(CAT_X_CAT_WITH_EMPTY_COLS)
        expected = np.array([
            [1., 0.25, np.nan, 0.25],
            [0., 0., np.nan, 0.],
            [0., 0.125, np.nan, 0.5],
            [0., 0.25, np.nan, 0.],
            [0., 0.25, np.nan, 0.25],
            [0., 0.125, np.nan, 0.]
        ])
        actual = cube.proportions(axis=0, prune=False)
        expected = np.array([
            [1., 0.25, 0.25],
            [0., 0.125, 0.5],
            [0., 0.25, 0.],
            [0., 0.25, 0.25],
            [0., 0.125, 0.]
        ])
        table = cube.proportions(axis=0, prune=True)
        actual = table[:, ~table.mask.all(axis=0)][~table.mask.all(axis=1), :]
        np.testing.assert_array_equal(actual, expected)

        pruned_expected = [
            np.array([False, True, False, False, False, False]),
            np.array([False, False, True, False])
        ]
        pruned = cube.prune_indices()
        self.assertEqual(len(pruned), len(pruned_expected))
        for i, actual in enumerate(pruned):
            np.testing.assert_array_equal(pruned[i], pruned_expected[i])

    def test_cat_x_cat_props_by_row_prune_cols(self):
        cube = CrunchCube(CAT_X_CAT_WITH_EMPTY_COLS)
        expected = np.array([
            [0.4, 0.4, 0., 0.2],
            [np.nan, np.nan, np.nan, np.nan],
            [0., 0.33333333, 0., 0.66666667],
            [0., 1., 0., 0.],
            [0., 0.66666667, 0., 0.33333333],
            [0., 1., 0., 0.],
        ])
        actual = cube.proportions(axis=1, prune=False)
        expected = np.array([
            [0.4, 0.4, 0.2],
            [0., 0.33333333, 0.66666667],
            [0., 1., 0.],
            [0., 0.66666667, 0.33333333],
            [0., 1., 0.]
        ])
        table = cube.proportions(axis=1, prune=True)
        actual = table[:, ~table.mask.all(axis=0)][~table.mask.all(axis=1), :]
        np.testing.assert_almost_equal(actual, expected)

        pruned_expected = [
            np.array([False, True, False, False, False, False]),
            np.array([False, False, True, False])
        ]
        pruned = cube.prune_indices()
        self.assertEqual(len(pruned), len(pruned_expected))
        for i, actual in enumerate(pruned):
            np.testing.assert_array_equal(pruned[i], pruned_expected[i])

    def test_cat_x_cat_props_by_cell_prune_cols(self):
        cube = CrunchCube(CAT_X_CAT_WITH_EMPTY_COLS)
        expected = np.array([
            [0.14285714, 0.14285714, 0., 0.07142857],
            [0., 0., 0., 0.],
            [0., 0.07142857, 0., 0.14285714],
            [0., 0.14285714, 0., 0.],
            [0., 0.14285714, 0., 0.07142857],
            [0., 0.07142857, 0., 0.],
        ])
        actual = cube.proportions(axis=None, prune=False)
        expected = np.array([
            [0.14285714, 0.14285714, 0.07142857],
            [0., 0.07142857, 0.14285714],
            [0., 0.14285714, 0.],
            [0., 0.14285714, 0.07142857],
            [0., 0.07142857, 0.],
        ])
        table = cube.proportions(axis=None, prune=True)
        actual = table[:, ~table.mask.all(axis=0)][~table.mask.all(axis=1), :]
        np.testing.assert_almost_equal(actual, expected)

        pruned_expected = [
            np.array([False, True, False, False, False, False]),
            np.array([False, False, True, False])
        ]
        pruned = cube.prune_indices()
        self.assertEqual(len(pruned), len(pruned_expected))
        for i, actual in enumerate(pruned):
            np.testing.assert_array_equal(pruned[i], pruned_expected[i])

    def test_cat_x_cat_index_by_col_prune_cols(self):
        cube = CrunchCube(CAT_X_CAT_WITH_EMPTY_COLS)
        expected = np.array([
            [2.8, 0.7, np.nan, 0.7],
            [np.nan, np.nan, np.nan, np.nan],
            [0., 0.58333333, np.nan, 2.33333333],
            [0., 1.75, np.nan, 0.],
            [0., 1.16666667, np.nan, 1.16666667],
            [0., 1.75, np.nan, 0.]
        ])
        actual = cube.index(prune=False)
        expected = np.array([
            [2.8, 0.7, 0.7],
            [0., 0.58333333, 2.33333333],
            [0., 1.75, 0.],
            [0., 1.16666667, 1.16666667],
            [0., 1.75, 0.]
        ])
        table = cube.index(prune=True)
        actual = table[:, ~table.mask.all(axis=0)][~table.mask.all(axis=1), :]
        np.testing.assert_almost_equal(actual, expected)

        pruned_expected = [
            np.array([False, True, False, False, False, False]),
            np.array([False, False, True, False])
        ]
        pruned = cube.prune_indices()
        self.assertEqual(len(pruned), len(pruned_expected))
        for i, actual in enumerate(pruned):
            np.testing.assert_array_equal(pruned[i], pruned_expected[i])

    def test_prune_univariate_cat(self):
        cube = CrunchCube(BINNED)
        expected = np.array([
            118504.40402204,
            155261.2723631,
            182923.95470245,
        ])
        actual = cube.as_array(prune=True)
        np.testing.assert_almost_equal(actual[~actual.mask], expected)

        pruned_expected = [
            np.array([False, True, True, True, True, True, True, True, True,
                      True, False, True, True, True, True, True, True, True,
                      True, False])
        ]
        pruned = cube.prune_indices()
        self.assertEqual(len(pruned), len(pruned_expected))
        for i, actual in enumerate(pruned):
            np.testing.assert_array_equal(pruned[i], pruned_expected[i])

    def test_single_col_margin_not_iterable(self):
        cube = CrunchCube(SINGLE_COL_MARGIN_NOT_ITERABLE)
        expected = (1,)
        actual = cube.margin(axis=0).shape
        self.assertEqual(actual, expected)

    def test_3d_percentages_by_col(self):
        cube = CrunchCube(GENDER_PARTY_RACE)
        expected = np.array([
            [[.17647059, 0., 0., 0., 0., 0., 0., 0.],
             [.17647059, .05882353, 0., 0., 0., 0., 0., 0.],
             [.23529412, 0., 0., 0., 0., 0.05882353, 0., 0.],
             [.11764706, .05882353, 0., 0.05882353, 0., 0.05882353, 0., 0.]],

            [[.04761905, 0., 0., 0.04761905, 0., 0., 0., 0.],
             [.14285714, .04761905, .0952381, .04761905, 0., .04761905, 0.,
              0.],
             [.23809524, 0., 0.04761905, 0., 0., 0., 0., 0.],
             [.19047619, 0., 0.04761905, 0., 0., 0., 0., 0.]]
        ])
        # Set axis to tuple (1, 2), since we want to do a total for each slice
        # of the 3D cube. This is consistent with how the np.sum works
        # (axis parameter), which is used internally in
        # 'proportions' calculation.
        axis = (1, 2)
        actual = cube.proportions(axis=axis)
        np.testing.assert_almost_equal(actual, expected)

    def test_mr_dim_ind_for_cat_cube(self):
        cube = CrunchCube(CAT_X_CAT)
        expected = None
        actual = cube.mr_dim_ind
        self.assertEqual(actual, expected)

    def test_total_unweighted_margin_when_has_means(self):
        '''Tests that total margin is Unweighted N, when cube has means.'''
        cube = CrunchCube(SINGLE_CAT_MEANS)
        expected = 17615
        actual = cube.margin(weighted=False)
        assert actual == expected

    def test_row_unweighted_margin_when_has_means(self):
        '''Tests that total margin is Unweighted N, when cube has means.'''
        cube = CrunchCube(SINGLE_CAT_MEANS)
        expected = np.array([
            806, 14, 14, 28, 780, 42, 1114, 28, 24, 746, 2, 12, 6, 2178, 2026,
            571, 136, 16, 14, 1334, 1950, 26, 128, 4, 28, 3520, 1082, 36, 56,
            556, 38, 146, 114, 28, 12,
        ])
        actual = np.ma.compressed(
            cube.margin(axis=1, weighted=False, prune=True)
        )
        np.testing.assert_array_equal(actual, expected)
        # not testing cube.prune_indices() because the margin has 6367 cells

    def test_ca_with_single_cat_pruning(self):
        cube = CrunchCube(CA_SINGLE_CAT)
        # The last 0 of the expectation is not visible in whaam because of
        # pruning, which is not the responsibility of cr.cube.
        expected = np.array([79, 80, 70])
        actual = np.ma.compressed(cube.as_array(weighted=False, prune=True))
        np.testing.assert_array_equal(actual, expected)

    def test_ca_x_single_cat_counts(self):
        cube = CrunchCube(CA_X_SINGLE_CAT)

        expected = np.array([[13, 12], [16, 12], [11, 12]])
        actual = cube.as_array()
        np.testing.assert_array_equal(actual, expected)

        # Expectation for pruned indices (none are pruned)
        expecteds = [
            (np.array([False, False]), np.array([False])),
            (np.array([False, False]), np.array([False])),
            (np.array([False, False],), np.array([False])),
        ]
        actuals = cube.prune_indices()
        for expected, actual in zip(expecteds, actuals):
            np.testing.assert_array_equal(actual[0], expected[0])
            np.testing.assert_array_equal(actual[1], expected[1])

    def test_ca_x_single_cat_props_by_col(self):
        cube = CrunchCube(CA_X_SINGLE_CAT)
        expected = np.array([
            [0.52, 0.48],
            [0.57142857, 0.42857143],
            [0.47826087, 0.52173913],
        ])
        # Col direction is 1 (and not 0) because of 3D cube.
        actual = cube.proportions(axis=1)
        np.testing.assert_almost_equal(actual, expected)

    def test_ca_x_single_cat_props_by_row(self):
        cube = CrunchCube(CA_X_SINGLE_CAT)
        expected = np.array([
            [1., 1.],
            [1., 1.],
            [1., 1.],
        ])
        # Col direction is 2 (and not 1) because of 3D cube.
        actual = cube.proportions(axis=2)
        np.testing.assert_almost_equal(actual, expected)

    def test_ca_x_single_cat_props_by_cell(self):
        cube = CrunchCube(CA_X_SINGLE_CAT)
        expected = np.array([
            [0.52, 0.48],
            [0.57142857, 0.42857143],
            [0.47826087, 0.52173913],
        ])
        # Col direction is (1, 2) because 3D cube (total per slice).
        actual = cube.proportions(axis=(1, 2))
        np.testing.assert_almost_equal(actual, expected)

    def test_ca_x_single_cat_col_margins(self):
        cube = CrunchCube(CA_X_SINGLE_CAT)
        expected = np.array([
            [25],
            [28],
            [23],
        ])
        # Axis equals to 1, because col direction in 3D cube is 1 (and not 0).
        # It operates on the 0th dimension of each slice (which is 1st
        # dimension of the cube).
        actual = cube.margin(axis=1)
        np.testing.assert_array_equal(actual, expected)

    def test_ca_x_single_cat_row_margins(self):
        cube = CrunchCube(CA_X_SINGLE_CAT)
        expected = np.array([[13, 12], [16, 12], [11, 12]])
        # Axis equals to 2, because col direction in 3D cube is 2 (and not 1).
        # It operates on the 1st dimension of each slice (which is 2nd
        # dimension of the cube).
        actual = cube.margin(axis=2)
        np.testing.assert_array_equal(actual, expected)

    def test_ca_x_single_cat_cell_margins(self):
        cube = CrunchCube(CA_X_SINGLE_CAT)
        expected = np.array([25, 28, 23])
        # Axis equals to (1, 2), because the total is calculated for each slice.
        actual = cube.margin(axis=(1, 2))
        np.testing.assert_array_equal(actual, expected)

    def test_ca_subvar_x_cat_hs_counts_prune(self):
        cube = CrunchCube(CA_SUBVAR_X_CAT_HS)
        expected = np.array([
            [3, 3, 0, 0, 6],
            [1, 3, 2, 0, 4],
            [0, 2, 1, 3, 2],
        ])
        actual = cube.as_array(include_transforms_for_dims=[0, 1], prune=True)
        np.testing.assert_array_equal(actual, expected)

    def test_means_univariate_cat(self):
        cube = CrunchCube(ECON_BLAME_WITH_HS)
        expected = 2.1735205616850553
        actual = cube.scale_means()
        self.assertEqual(actual, expected)

    def test_means_bivariate_cat(self):
        cube = CrunchCube(ECON_BLAME_X_IDEOLOGY_ROW_HS)
        expected = np.array([
            2.19444444,
            2.19230769,
            2.26666667,
            1.88990826,
            1.76363636,
            3.85,
        ])
        actual = cube.scale_means()
        np.testing.assert_almost_equal(actual, expected)

    def test_means_cat_x_mr(self):
        cube = CrunchCube(FRUIT_X_PETS)
        expected = np.array([1.7, 1.6470588, 1.6842105])
        actual = cube.scale_means()
        np.testing.assert_almost_equal(actual, expected)

    def test_means_mr_x_cat(self):
        cube = CrunchCube(PETS_X_FRUIT)
        expected = np.array([1.7, 1.6470588, 1.6842105])
        actual = cube.scale_means()
        np.testing.assert_almost_equal(actual, expected)

    def test_means_cat_array_cat_dim_first(self):
        cube = CrunchCube(PETS_ARRAY_CAT_FIRST)
        expected = np.array([1.44333002, 1.48049069, 1.57881177])
        actual = cube.scale_means()
        np.testing.assert_almost_equal(actual, expected)

    def test_means_cat_array_subvar_dim_first(self):
        cube = CrunchCube(PETS_ARRAY_SUBVAR_FIRST)
        expected = np.array([1.44333002, 1.48049069, 1.57881177])
        actual = cube.scale_means()
        np.testing.assert_almost_equal(actual, expected)

    def test_means_cat_x_cat_arr_fruit_first(self):
        cube = CrunchCube(FRUIT_X_PETS_ARRAY)
        expected = np.array([
            [1.48, 1.42857143, 1.52173913],
            [1.40740741, 1.53846154, 1.55319149],
        ])
        actual = cube.scale_means()
        np.testing.assert_almost_equal(actual, expected)

    def test_means_cat_x_cat_arr_subvars_first(self):
        cube = CrunchCube(FRUIT_X_PETS_ARRAY_SUBVARS_FIRST)
        expected = np.array([
            [1.71111111, 1.6, 1.65625],
            [1.64705882, 1.7, 1.68421053],
        ])
        actual = cube.scale_means()
        np.testing.assert_almost_equal(actual, expected)

    def test_means_cat_x_cat_arr_pets_first(self):
        cube = CrunchCube(FRUIT_X_PETS_ARRAY_PETS_FIRST)
        expected = np.array([
            [1.48, 1.40740741],
            [1.42857143, 1.53846154],
            [1.52173913, 1.55319149],
        ])
        actual = cube.scale_means()
        np.testing.assert_almost_equal(actual, expected)

    def test_means_with_null_values(self):
        cube = CrunchCube(SCALE_WITH_NULL_VALUES)
        expected = np.array([1.2060688, 1.0669344, 1.023199])
        actual = cube.scale_means()
        np.testing.assert_almost_equal(actual, expected)

    def test_values_services(self):
        cube = CrunchCube(VALUE_SERVICES)
        # Axis is 1, which is 'col' direction, since 3D cube.
        actual = cube.proportions(axis=1)[0]
        expected = np.array([
            [0.14285714, 0.10204082, 0.20512821, 0.16363636, 0.16438356, 0.1372549, 0.18181818, 0.2991453, 0.32, 0.44776119],  # noqa
            [0.07142857, 0.23469388, 0.17948718, 0.14545455, 0.20547945, 0.09803922, 0.27272727, 0.11111111, 0.352, 0.23880597],  # noqa
            [0.12857143, 0.19387755, 0.1025641, 0.16363636, 0.1369863, 0.15686275, 0.25, 0.17094017, 0.136, 0.14925373],  # noqa
            [0.15714286, 0.15306122, 0.14102564, 0.05454545, 0.17808219, 0.09803922, 0.18181818, 0.20512821, 0.064, 0.05223881],  # noqa
            [0.12857143, 0.12244898, 0.1025641, 0.05454545, 0.15068493, 0.07843137, 0.06060606, 0.1025641, 0.064, 0.05970149],  # noqa
            [0.05714286, 0.09183673, 0.20512821, 0.09090909, 0.09589041, 0.11764706, 0.03030303, 0.02564103, 0.032, 0.01492537],  # noqa
            [0.08571429, 0.04081633, 0.05128205, 0.07272727, 0.01369863, 0.11764706, 0.01515152, 0.05128205, 0.024, 0.02238806],  # noqa
            [0.17142857, 0.04081633, 0.01282051, 0.03636364, 0.02739726, 0.01960784, 0.00757576, 0.00854701, 0.008, 0.00746269],  # noqa
            [0.01428571, 0.02040816, 0., 0.14545455, 0.01369863, 0.11764706, 0., 0., 0., 0.00746269],  # noqa
            [0.04285714, 0., 0., 0.07272727, 0.01369863, 0.05882353, 0., 0.02564103, 0., 0.],  # noqa
            [0., 0., 0., 0., 0., 0., 0., 0., 0., 0.],
        ])
        np.testing.assert_almost_equal(actual, expected)
        np.testing.assert_almost_equal(actual, expected)

    def test_mr_props_with_hs_by_cell(self):
        cube = CrunchCube(LETTERS_X_PETS_HS)
        expected = np.array([
            [0.10769231, 0.16923077, 0.27692308, 0.26153846, 0.15384615, 0.15384615],  # noqa
            [0.11111111, 0.20634921, 0.31746032, 0.19047619, 0.15873016, 0.15873016],  # noqa
            [0.09090909, 0.22727273, 0.31818182, 0.24242424, 0.12121212, 0.12121212],  # noqa
            [0.10447761, 0.14925373, 0.25373134, 0.13432836, 0.17910448, 0.17910448],  # noqa
            [0.07462687, 0.11940299, 0.19402985, 0.23880597, 0.1641791, 0.1641791],  # noqa
        ])
        actual = cube.proportions(include_transforms_for_dims=[0, 1])
        np.testing.assert_almost_equal(actual, expected)

    def test_mr_props_with_hs_by_row(self):
        cube = CrunchCube(LETTERS_X_PETS_HS)
        expected = np.array([
            [0.15555556, 0.24444444, 0.4, 0.37777778, 0.22222222, 0.22222222],
            [0.16666667, 0.30952381, 0.47619048, 0.28571429, 0.23809524, 0.23809524],  # noqa
            [0.13333333, 0.33333333, 0.46666667, 0.35555556, 0.17777778, 0.17777778],  # noqa
            [0.18421053, 0.26315789, 0.44736842, 0.23684211, 0.31578947, 0.31578947],  # noqa
            [0.125, 0.2, 0.325, 0.4, 0.275, 0.275],
        ])
        actual = cube.proportions(axis=1, include_transforms_for_dims=[0, 1])
        np.testing.assert_almost_equal(actual, expected)

    def test_mr_props_with_hs_by_col(self):
        cube = CrunchCube(LETTERS_X_PETS_HS)
        expected = np.array([
            [0.53846154, 0.6875, 0.62068966, 0.94444444, 0.55555556, 0.55555556],  # noqa
            [0.58333333, 0.68421053, 0.64516129, 0.66666667, 0.71428571, 0.71428571],  # noqa
            [0.5, 0.78947368, 0.67741935, 0.76190476, 0.57142857, 0.57142857],
            [0.53846154, 0.58823529, 0.56666667, 0.5, 0.63157895, 0.63157895],
            [0.45454545, 0.47058824, 0.46428571, 0.76190476, 0.61111111, 0.61111111],  # noqa
        ])
        actual = cube.proportions(axis=0, include_transforms_for_dims=[0, 1])
        np.testing.assert_almost_equal(actual, expected)

    def test_3d_pruning_indices(self):
        '''Test pruning indices for a simple XYZ cube.'''
        cube = CrunchCube(XYZ_SIMPLE_ALLTYPES)

        # Zeroth slice of the XYZ array:
        #
        # +----+-----+----+
        # |  0 |  0  | 0  | True
        # +----+-----+----+
        # |  0 |  0  | 0  | True
        # +----+-----+----+
        # |  0 |  1  | 0  | False
        # +----+-----+----+
        # |  0 |  0  | 0  | True
        # +----+-----+----+
        # |  0 |  0  | 0  | True
        # +----+-----+----+
        #  True False True

        expected = (
            np.array([True, True, False, True, True]),
            np.array([True, False, True]),
        )
        actual = cube.prune_indices()[0]
        np.testing.assert_array_equal(actual[0], expected[0])
        np.testing.assert_array_equal(actual[1], expected[1])<|MERGE_RESOLUTION|>--- conflicted
+++ resolved
@@ -1086,34 +1086,6 @@
         actual = cube.proportions(axis=1)
         np.testing.assert_almost_equal(actual, expected)
 
-<<<<<<< HEAD
-    def test_mr_x_cat_index(self):
-        cube = CrunchCube(PETS_X_FRUIT)
-        expected = np.array([
-            [.8571429, 1.0769231],
-            [1.1152941, .9466231],
-            [.9610984, 1.019037],
-        ])
-        actual = cube.index()
-        np.testing.assert_almost_equal(actual, expected)
-
-    def test_mr_x_mr_index_by_col(self):
-        cube = CrunchCube(PETS_X_PETS)
-        expected = np.array([
-            [2.06944444, .99904215, .98026316],
-            [.95863971, 2.328125, .98026316],
-            [1.02205882, 1.0651341, 1.93055556],
-        ])
-        actual = cube.index()
-        np.testing.assert_almost_equal(actual, expected)
-=======
-    @patch('cr.cube.crunch_cube.CrunchCube.mr_dim_ind', 2)
-    def test_cat_x_mr_index_bad_direction(self):
-        cube = CrunchCube(CAT_X_MR_SIMPLE)
-        with self.assertRaises(ValueError):
-            cube.index()
->>>>>>> 28c11946
-
     def test_cat_x_cat_array_proportions_by_row(self):
         '''Get the proportions for each slice of the 3D cube.
 
